--- conflicted
+++ resolved
@@ -6,11 +6,7 @@
   <groupId>com.azure</groupId>
   <artifactId>azure-sdk-parent</artifactId>
   <packaging>pom</packaging>
-<<<<<<< HEAD
-  <version>1.3.0</version>
-=======
   <version>1.5.0</version> <!-- {x-version-update;com.azure:azure-sdk-parent;current} -->
->>>>>>> 5ff8e175
 
   <name>Microsoft Azure SDK for Java Parent</name>
   <description>Parent POM for Microsoft Azure SDK for Java</description>
@@ -115,20 +111,13 @@
     <groovy-eclipse-compiler.version>3.4.0-01</groovy-eclipse-compiler.version>
     <groovy-eclipse-batch.version>2.5.8-01</groovy-eclipse-batch.version>
     <client-runtime.version.v2>2.1.1</client-runtime.version.v2>
-    <slf4j-api.version>1.7.6</slf4j-api.version>
+    <slf4j-api.version>1.7.28</slf4j-api.version>
     <slf4j-log4j12.version>1.7.0</slf4j-log4j12.version>
-<<<<<<< HEAD
-    <reactor-core.version>3.2.10.RELEASE</reactor-core.version>
-    <reactor-netty.version>0.8.3.RELEASE</reactor-netty.version>
-    <netty.version>4.1.33.Final</netty.version>
-    <async-http-client.version>2.5.2</async-http-client.version>
-=======
     <reactor-core.version>3.3.0.RELEASE</reactor-core.version>
     <reactor-netty.version>0.9.0.RELEASE</reactor-netty.version>
     <netty.version>4.1.42.Final</netty.version>
     <okhttp.version>4.2.2</okhttp.version>
     <async-http-client.version>2.10.4</async-http-client.version>
->>>>>>> 5ff8e175
     <opencensus.version>0.20.0</opencensus.version>
     <rxjava.version>1.2.4</rxjava.version>
     <guava.version>24.1.1-jre</guava.version>
@@ -147,14 +136,11 @@
     <commons-collections4.version>4.2</commons-collections4.version>
     <jcommander.version>1.58</jcommander.version>
     <nanohttpd.version>2.3.1</nanohttpd.version>
-<<<<<<< HEAD
-=======
     <google-jsr305.version>3.0.2</google-jsr305.version>
     <jna-platform.version>5.4.0</jna-platform.version>
->>>>>>> 5ff8e175
 
     <!-- Test Dependency Versions -->
-    <adal4j.version>1.6.3</adal4j.version>
+    <adal4j.version>1.6.4</adal4j.version>
     <msal4j.version>0.5.0-preview</msal4j.version>
     <bcprov-jdk15on.version>1.60</bcprov-jdk15on.version>
     <azure-mgmt-keyvault.version>1.11.1</azure-mgmt-keyvault.version>
@@ -166,16 +152,11 @@
     <spock-core.version>1.3-groovy-2.5</spock-core.version>
     <cglib-nodep.version>3.2.7</cglib-nodep.version>
     <slf4j-test.version>1.2.0</slf4j-test.version>
-<<<<<<< HEAD
-    <reactor-test.version>3.2.3.RELEASE</reactor-test.version>
-    <wiremock-standalone.version>2.15.0</wiremock-standalone.version>
-=======
     <reactor-test.version>3.3.0.RELEASE</reactor-test.version>
     <wiremock-standalone.version>2.24.1</wiremock-standalone.version>
->>>>>>> 5ff8e175
     <jetty-http.version>9.4.11.v20180605</jetty-http.version>
     <jetty-server.version>9.4.11.v20180605</jetty-server.version>
-    <junit.version>4.12</junit.version>
+    <junit.version>4.13-beta-3</junit.version>
     <log4j.version>1.2.17</log4j.version>
     <testng.version>6.14.3</testng.version>
     <assertj.version>3.11.1</assertj.version>
@@ -184,7 +165,7 @@
     <!-- Maven Tool Versions -->
     <maven-build-tools.version>1.0.2</maven-build-tools.version>
     <sdk-build-tools.version>1.0.0</sdk-build-tools.version>
-    <maven-javadoc.version>3.0.1</maven-javadoc.version>
+    <maven-javadoc.version>3.1.1</maven-javadoc.version>
     <maven-release-plugin.version>2.5.3</maven-release-plugin.version>
     <maven-compiler-plugin.version>3.8.1</maven-compiler-plugin.version>
     <jetty-maven-plugin.version>9.3.22.v20171030</jetty-maven-plugin.version>
@@ -195,7 +176,7 @@
     <maven-failsafe-plugin.version>2.22.0</maven-failsafe-plugin.version>
     <maven-shade-plugin.version>2.4.1</maven-shade-plugin.version>
     <build-helper-maven-plugin.version>3.0.0</build-helper-maven-plugin.version>
-    <maven-jar-plugin.version>3.0.2</maven-jar-plugin.version>
+    <maven-jar-plugin.version>3.1.2</maven-jar-plugin.version>
     <xml-maven-plugin.version>1.0</xml-maven-plugin.version>
     <maven-site-plugin.version>3.7.1</maven-site-plugin.version>
     <maven-project-info-reports-plugin.version>3.0.0</maven-project-info-reports-plugin.version>
@@ -208,6 +189,7 @@
     <maven-exec-plugin.version>1.2.1</maven-exec-plugin.version>
     <maven-eclipse-plugin.version>2.8</maven-eclipse-plugin.version>
     <maven-assembly-plugin.version>2.2</maven-assembly-plugin.version>
+    <maven-surefire-plugin.version>3.0.0-M3</maven-surefire-plugin.version>
   </properties>
 
   <dependencyManagement>
@@ -398,6 +380,12 @@
         <artifactId>jna-platform</artifactId>
         <version>${jna-platform.version}</version>
       </dependency>
+      <dependency>
+        <groupId>com.squareup.okhttp3</groupId>
+        <artifactId>okhttp</artifactId>
+        <version>${okhttp.version}</version>
+      </dependency>
+
       <dependency>
         <groupId>junit</groupId>
         <artifactId>junit</artifactId>
@@ -610,7 +598,6 @@
         <groupId>io.projectreactor</groupId>
         <artifactId>reactor-test</artifactId>
         <version>${reactor-test.version}</version>
-        <scope>test</scope>
       </dependency>
 
       <dependency>
@@ -720,6 +707,7 @@
         <plugin>
           <groupId>org.apache.maven.plugins</groupId>
           <artifactId>maven-surefire-plugin</artifactId>
+          <version>${maven-surefire-plugin.version}</version>
           <configuration>
             <!-- Sets the VM argument line used when unit tests are run. -->
             <argLine>${surefireArgLine}</argLine>
@@ -740,6 +728,7 @@
               <configurationAPIEnvironmentFound>environmentConfiguration</configurationAPIEnvironmentFound>
               <configurationAPIUseRuntimeFirst>environmentConfiguration</configurationAPIUseRuntimeFirst>
             </environmentVariables>
+            <useSystemClassLoader>false</useSystemClassLoader>
           </configuration>
         </plugin>
 
