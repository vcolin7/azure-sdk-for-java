--- conflicted
+++ resolved
@@ -17,11 +17,11 @@
     The storage account.
 
     :param str provisioning_state: Gets the status of the storage account at
-     the time the operation was called. Possible values for this property
-     include: 'Creating', 'ResolvingDNS', 'Succeeded'.
+     the time the operation was called. Possible values include: 'Creating',
+     'ResolvingDNS', 'Succeeded'
     :param str account_type: Gets the type of the storage account. Possible
-     values for this property include: 'Standard_LRS', 'Standard_ZRS',
-     'Standard_GRS', 'Standard_RAGRS', 'Premium_LRS'.
+     values include: 'Standard_LRS', 'Standard_ZRS', 'Standard_GRS',
+     'Standard_RAGRS', 'Premium_LRS'
     :param Endpoints primary_endpoints: Gets the URLs that are used to
      perform a retrieval of a public blob, queue or table object.Note that
      StandardZRS and PremiumLRS accounts only return the blob endpoint.
@@ -29,7 +29,7 @@
      storage account.
     :param str status_of_primary: Gets the status indicating whether the
      primary location of the storage account is available or unavailable.
-     Possible values for this property include: 'Available', 'Unavailable'.
+     Possible values include: 'Available', 'Unavailable'
     :param datetime last_geo_failover_time: Gets the timestamp of the most
      recent instance of a failover to the secondary location. Only the most
      recent timestamp is retained. This element is not returned if there has
@@ -41,7 +41,7 @@
     :param str status_of_secondary: Gets the status indicating whether the
      secondary location of the storage account is available or unavailable.
      Only available if the accountType is StandardGRS or StandardRAGRS.
-     Possible values for this property include: 'Available', 'Unavailable'.
+     Possible values include: 'Available', 'Unavailable'
     :param datetime creation_time: Gets the creation date and time of the
      storage account in UTC.
     :param CustomDomain custom_domain: Gets the user assigned custom domain
@@ -69,46 +69,6 @@
     }
 
     def __init__(self, *args, **kwargs):
-<<<<<<< HEAD
-        """StorageAccount
-
-        :param str provisioning_state: Gets the status of the storage account
-        at the time the operation was called. Possible values include:
-        'Creating', 'ResolvingDNS', 'Succeeded'
-        :param str account_type: Gets the type of the storage account.
-        Possible values include: 'Standard_LRS', 'Standard_ZRS',
-        'Standard_GRS', 'Standard_RAGRS', 'Premium_LRS'
-        :param Endpoints primary_endpoints: Gets the URLs that are used to
-        perform a retrieval of a public blob, queue or table object.Note that
-        StandardZRS and PremiumLRS accounts only return the blob endpoint.
-        :param str primary_location: Gets the location of the primary for the
-        storage account.
-        :param str status_of_primary: Gets the status indicating whether the
-        primary location of the storage account is available or unavailable.
-        Possible values include: 'Available', 'Unavailable'
-        :param datetime last_geo_failover_time: Gets the timestamp of the most
-        recent instance of a failover to the secondary location. Only the
-        most recent timestamp is retained. This element is not returned if
-        there has never been a failover instance. Only available if the
-        accountType is StandardGRS or StandardRAGRS.
-        :param str secondary_location: Gets the location of the geo replicated
-        secondary for the storage account. Only available if the accountType
-        is StandardGRS or StandardRAGRS.
-        :param str status_of_secondary: Gets the status indicating whether the
-        secondary location of the storage account is available or
-        unavailable. Only available if the accountType is StandardGRS or
-        StandardRAGRS. Possible values include: 'Available', 'Unavailable'
-        :param datetime creation_time: Gets the creation date and time of the
-        storage account in UTC.
-        :param CustomDomain custom_domain: Gets the user assigned custom
-        domain assigned to this storage account.
-        :param Endpoints secondary_endpoints: Gets the URLs that are used to
-        perform a retrieval of a public blob, queue or table object from the
-        secondary location of the storage account. Only available if the
-        accountType is StandardRAGRS.
-        """
-=======
->>>>>>> 9fc270dd
         self.provisioning_state = None
         self.account_type = None
         self.primary_endpoints = None
