--- conflicted
+++ resolved
@@ -166,14 +166,10 @@
         /// <param name='cancellationToken'>
         /// The cancellation token.
         /// </param>
-<<<<<<< HEAD
         /// <return>
         /// A response object containing the response body and response headers.
         /// </return>
-        public async Task<HttpOperationResponse<Product>> ValidationOfMethodParametersWithHttpMessagesAsync(string resourceGroupName, int? id, Dictionary<string, List<string>> customHeaders = null, CancellationToken cancellationToken = default(CancellationToken))
-=======
         public async Task<HttpOperationResponse<Product>> ValidationOfMethodParametersWithHttpMessagesAsync(string resourceGroupName, int id, Dictionary<string, List<string>> customHeaders = null, CancellationToken cancellationToken = default(CancellationToken))
->>>>>>> d3704036
         {
             if (this.SubscriptionId == null)
             {
@@ -357,14 +353,10 @@
         /// <param name='cancellationToken'>
         /// The cancellation token.
         /// </param>
-<<<<<<< HEAD
         /// <return>
         /// A response object containing the response body and response headers.
         /// </return>
-        public async Task<HttpOperationResponse<Product>> ValidationOfBodyWithHttpMessagesAsync(string resourceGroupName, int? id, Product body = default(Product), Dictionary<string, List<string>> customHeaders = null, CancellationToken cancellationToken = default(CancellationToken))
-=======
         public async Task<HttpOperationResponse<Product>> ValidationOfBodyWithHttpMessagesAsync(string resourceGroupName, int id, Product body = default(Product), Dictionary<string, List<string>> customHeaders = null, CancellationToken cancellationToken = default(CancellationToken))
->>>>>>> d3704036
         {
             if (this.SubscriptionId == null)
             {
