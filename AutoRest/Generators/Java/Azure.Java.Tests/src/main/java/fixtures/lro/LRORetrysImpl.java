/**
 * Copyright (c) Microsoft Corporation. All rights reserved.
 * Licensed under the MIT License. See License.txt in the project root for
 * license information.
 * 
 * Code generated by Microsoft (R) AutoRest Code Generator 0.11.0.0
 * Changes may cause incorrect behavior and will be lost if the code is
 * regenerated.
 */

package fixtures.lro;

import com.google.common.reflect.TypeToken;
import com.microsoft.rest.ServiceCallback;
import com.microsoft.rest.ServiceException;
import com.microsoft.rest.ServiceResponse;
import com.microsoft.rest.ServiceResponseBuilder;
import com.microsoft.rest.ServiceResponseCallback;
import com.microsoft.rest.ServiceResponseEmptyCallback;
import com.squareup.okhttp.ResponseBody;
import retrofit.Retrofit;
import retrofit.Call;
import retrofit.Response;
import fixtures.lro.models.Product;
import fixtures.lro.models.CloudError;

public class LRORetrysImpl implements LRORetrys {
    private LRORetrysService service;
    AutoRestLongRunningOperationTestService client;

    public LRORetrysImpl(Retrofit retrofit, AutoRestLongRunningOperationTestService client) {
        this.service = retrofit.create(LRORetrysService.class);
        this.client = client;
    }

    /**
<<<<<<< HEAD
=======
     * Long running put request, service returns a 500, then a 201 to the initial request, with an entity that contains ProvisioningState=’Creating’.  Polls return this value until the last poll returns a ‘200’ with ProvisioningState=’Succeeded’
>>>>>>> 1ba0e1bb
     *
     * @param product Product to put
     * @return the Product object if successful.
     * @throws ServiceException the exception wrapped in ServiceException if failed.
     */
    public Product put201CreatingSucceeded200(Product product) throws ServiceException {
        try {
            Call<ResponseBody> call = service.put201CreatingSucceeded200(product, this.client.getAcceptLanguage());
            ServiceResponse<Product> response = put201CreatingSucceeded200Delegate(call.execute(), null);
            return response.getBody();
        } catch (ServiceException ex) {
            throw ex;
        } catch (Exception ex) {
            throw new ServiceException(ex);
        }
    }

    /**
<<<<<<< HEAD
=======
     * Long running put request, service returns a 500, then a 201 to the initial request, with an entity that contains ProvisioningState=’Creating’.  Polls return this value until the last poll returns a ‘200’ with ProvisioningState=’Succeeded’
>>>>>>> 1ba0e1bb
     *
     * @param product Product to put
     * @param serviceCallback the async ServiceCallback to handle successful and failed responses.
     */
    public Call<ResponseBody> put201CreatingSucceeded200Async(Product product, final ServiceCallback<Product> serviceCallback) {
        Call<ResponseBody> call = service.put201CreatingSucceeded200(product, this.client.getAcceptLanguage());
        call.enqueue(new ServiceResponseCallback<Product>(serviceCallback) {
            @Override
            public void onResponse(Response<ResponseBody> response, Retrofit retrofit) {
                try {
                    serviceCallback.success(put201CreatingSucceeded200Delegate(response, retrofit));
                } catch (ServiceException exception) {
                    serviceCallback.failure(exception);
                }
            }
        });
        return call;
    }

    private ServiceResponse<Product> put201CreatingSucceeded200Delegate(Response<ResponseBody> response, Retrofit retrofit) throws ServiceException {
        return new ServiceResponseBuilder<Product>()
                .register(200, new TypeToken<Product>(){}.getType())
                .register(201, new TypeToken<Product>(){}.getType())
                .registerError(new TypeToken<CloudError>(){}.getType())
                .build(response, retrofit);
    }

    /**
<<<<<<< HEAD
=======
     * Long running put request, service returns a 500, then a 201 to the initial request, with an entity that contains ProvisioningState=’Creating’.  Polls return this value until the last poll returns a ‘200’ with ProvisioningState=’Succeeded’
>>>>>>> 1ba0e1bb
     *
     * @param product Product to put
     * @return the Product object if successful.
     * @throws ServiceException the exception wrapped in ServiceException if failed.
     */
    public Product beginPut201CreatingSucceeded200(Product product) throws ServiceException {
        try {
            Call<ResponseBody> call = service.beginPut201CreatingSucceeded200(product, this.client.getAcceptLanguage());
            ServiceResponse<Product> response = beginPut201CreatingSucceeded200Delegate(call.execute(), null);
            return response.getBody();
        } catch (ServiceException ex) {
            throw ex;
        } catch (Exception ex) {
            throw new ServiceException(ex);
        }
    }

    /**
<<<<<<< HEAD
=======
     * Long running put request, service returns a 500, then a 201 to the initial request, with an entity that contains ProvisioningState=’Creating’.  Polls return this value until the last poll returns a ‘200’ with ProvisioningState=’Succeeded’
>>>>>>> 1ba0e1bb
     *
     * @param product Product to put
     * @param serviceCallback the async ServiceCallback to handle successful and failed responses.
     */
    public Call<ResponseBody> beginPut201CreatingSucceeded200Async(Product product, final ServiceCallback<Product> serviceCallback) {
        Call<ResponseBody> call = service.beginPut201CreatingSucceeded200(product, this.client.getAcceptLanguage());
        call.enqueue(new ServiceResponseCallback<Product>(serviceCallback) {
            @Override
            public void onResponse(Response<ResponseBody> response, Retrofit retrofit) {
                try {
                    serviceCallback.success(beginPut201CreatingSucceeded200Delegate(response, retrofit));
                } catch (ServiceException exception) {
                    serviceCallback.failure(exception);
                }
            }
        });
        return call;
    }

    private ServiceResponse<Product> beginPut201CreatingSucceeded200Delegate(Response<ResponseBody> response, Retrofit retrofit) throws ServiceException {
        return new ServiceResponseBuilder<Product>()
                .register(200, new TypeToken<Product>(){}.getType())
                .register(201, new TypeToken<Product>(){}.getType())
                .registerError(new TypeToken<CloudError>(){}.getType())
                .build(response, retrofit);
    }

    /**
<<<<<<< HEAD
=======
     * Long running put request, service returns a 500, then a 200 to the initial request, with an entity that contains ProvisioningState=’Creating’. Poll the endpoint indicated in the Azure-AsyncOperation header for operation status
>>>>>>> 1ba0e1bb
     *
     * @param product Product to put
     * @return the Product object if successful.
     * @throws ServiceException the exception wrapped in ServiceException if failed.
     */
    public Product putAsyncRelativeRetrySucceeded(Product product) throws ServiceException {
        try {
            Call<ResponseBody> call = service.putAsyncRelativeRetrySucceeded(product, this.client.getAcceptLanguage());
            ServiceResponse<Product> response = putAsyncRelativeRetrySucceededDelegate(call.execute(), null);
            return response.getBody();
        } catch (ServiceException ex) {
            throw ex;
        } catch (Exception ex) {
            throw new ServiceException(ex);
        }
    }

    /**
<<<<<<< HEAD
=======
     * Long running put request, service returns a 500, then a 200 to the initial request, with an entity that contains ProvisioningState=’Creating’. Poll the endpoint indicated in the Azure-AsyncOperation header for operation status
>>>>>>> 1ba0e1bb
     *
     * @param product Product to put
     * @param serviceCallback the async ServiceCallback to handle successful and failed responses.
     */
    public Call<ResponseBody> putAsyncRelativeRetrySucceededAsync(Product product, final ServiceCallback<Product> serviceCallback) {
        Call<ResponseBody> call = service.putAsyncRelativeRetrySucceeded(product, this.client.getAcceptLanguage());
        call.enqueue(new ServiceResponseCallback<Product>(serviceCallback) {
            @Override
            public void onResponse(Response<ResponseBody> response, Retrofit retrofit) {
                try {
                    serviceCallback.success(putAsyncRelativeRetrySucceededDelegate(response, retrofit));
                } catch (ServiceException exception) {
                    serviceCallback.failure(exception);
                }
            }
        });
        return call;
    }

    private ServiceResponse<Product> putAsyncRelativeRetrySucceededDelegate(Response<ResponseBody> response, Retrofit retrofit) throws ServiceException {
        return new ServiceResponseBuilder<Product>()
                .register(200, new TypeToken<Product>(){}.getType())
                .registerError(new TypeToken<CloudError>(){}.getType())
                .build(response, retrofit);
    }

    /**
<<<<<<< HEAD
=======
     * Long running put request, service returns a 500, then a 200 to the initial request, with an entity that contains ProvisioningState=’Creating’. Poll the endpoint indicated in the Azure-AsyncOperation header for operation status
>>>>>>> 1ba0e1bb
     *
     * @param product Product to put
     * @return the Product object if successful.
     * @throws ServiceException the exception wrapped in ServiceException if failed.
     */
    public Product beginPutAsyncRelativeRetrySucceeded(Product product) throws ServiceException {
        try {
            Call<ResponseBody> call = service.beginPutAsyncRelativeRetrySucceeded(product, this.client.getAcceptLanguage());
            ServiceResponse<Product> response = beginPutAsyncRelativeRetrySucceededDelegate(call.execute(), null);
            return response.getBody();
        } catch (ServiceException ex) {
            throw ex;
        } catch (Exception ex) {
            throw new ServiceException(ex);
        }
    }

    /**
<<<<<<< HEAD
=======
     * Long running put request, service returns a 500, then a 200 to the initial request, with an entity that contains ProvisioningState=’Creating’. Poll the endpoint indicated in the Azure-AsyncOperation header for operation status
>>>>>>> 1ba0e1bb
     *
     * @param product Product to put
     * @param serviceCallback the async ServiceCallback to handle successful and failed responses.
     */
    public Call<ResponseBody> beginPutAsyncRelativeRetrySucceededAsync(Product product, final ServiceCallback<Product> serviceCallback) {
        Call<ResponseBody> call = service.beginPutAsyncRelativeRetrySucceeded(product, this.client.getAcceptLanguage());
        call.enqueue(new ServiceResponseCallback<Product>(serviceCallback) {
            @Override
            public void onResponse(Response<ResponseBody> response, Retrofit retrofit) {
                try {
                    serviceCallback.success(beginPutAsyncRelativeRetrySucceededDelegate(response, retrofit));
                } catch (ServiceException exception) {
                    serviceCallback.failure(exception);
                }
            }
        });
        return call;
    }

    private ServiceResponse<Product> beginPutAsyncRelativeRetrySucceededDelegate(Response<ResponseBody> response, Retrofit retrofit) throws ServiceException {
        return new ServiceResponseBuilder<Product>()
                .register(200, new TypeToken<Product>(){}.getType())
                .registerError(new TypeToken<CloudError>(){}.getType())
                .build(response, retrofit);
    }

    /**
<<<<<<< HEAD
=======
     * Long running delete request, service returns a 500, then a  202 to the initial request, with an entity that contains ProvisioningState=’Accepted’.  Polls return this value until the last poll returns a ‘200’ with ProvisioningState=’Succeeded’
>>>>>>> 1ba0e1bb
     *
     * @return the Product object if successful.
     * @throws ServiceException the exception wrapped in ServiceException if failed.
     */
    public Product deleteProvisioning202Accepted200Succeeded() throws ServiceException {
        try {
            Call<ResponseBody> call = service.deleteProvisioning202Accepted200Succeeded(this.client.getAcceptLanguage());
            ServiceResponse<Product> response = deleteProvisioning202Accepted200SucceededDelegate(call.execute(), null);
            return response.getBody();
        } catch (ServiceException ex) {
            throw ex;
        } catch (Exception ex) {
            throw new ServiceException(ex);
        }
    }

    /**
<<<<<<< HEAD
=======
     * Long running delete request, service returns a 500, then a  202 to the initial request, with an entity that contains ProvisioningState=’Accepted’.  Polls return this value until the last poll returns a ‘200’ with ProvisioningState=’Succeeded’
>>>>>>> 1ba0e1bb
     *
     * @param serviceCallback the async ServiceCallback to handle successful and failed responses.
     */
    public Call<ResponseBody> deleteProvisioning202Accepted200SucceededAsync(final ServiceCallback<Product> serviceCallback) {
        Call<ResponseBody> call = service.deleteProvisioning202Accepted200Succeeded(this.client.getAcceptLanguage());
        call.enqueue(new ServiceResponseCallback<Product>(serviceCallback) {
            @Override
            public void onResponse(Response<ResponseBody> response, Retrofit retrofit) {
                try {
                    serviceCallback.success(deleteProvisioning202Accepted200SucceededDelegate(response, retrofit));
                } catch (ServiceException exception) {
                    serviceCallback.failure(exception);
                }
            }
        });
        return call;
    }

    private ServiceResponse<Product> deleteProvisioning202Accepted200SucceededDelegate(Response<ResponseBody> response, Retrofit retrofit) throws ServiceException {
        return new ServiceResponseBuilder<Product>()
                .register(200, new TypeToken<Product>(){}.getType())
                .register(202, new TypeToken<Product>(){}.getType())
                .registerError(new TypeToken<CloudError>(){}.getType())
                .build(response, retrofit);
    }

    /**
<<<<<<< HEAD
=======
     * Long running delete request, service returns a 500, then a  202 to the initial request, with an entity that contains ProvisioningState=’Accepted’.  Polls return this value until the last poll returns a ‘200’ with ProvisioningState=’Succeeded’
>>>>>>> 1ba0e1bb
     *
     * @return the Product object if successful.
     * @throws ServiceException the exception wrapped in ServiceException if failed.
     */
    public Product beginDeleteProvisioning202Accepted200Succeeded() throws ServiceException {
        try {
            Call<ResponseBody> call = service.beginDeleteProvisioning202Accepted200Succeeded(this.client.getAcceptLanguage());
            ServiceResponse<Product> response = beginDeleteProvisioning202Accepted200SucceededDelegate(call.execute(), null);
            return response.getBody();
        } catch (ServiceException ex) {
            throw ex;
        } catch (Exception ex) {
            throw new ServiceException(ex);
        }
    }

    /**
<<<<<<< HEAD
=======
     * Long running delete request, service returns a 500, then a  202 to the initial request, with an entity that contains ProvisioningState=’Accepted’.  Polls return this value until the last poll returns a ‘200’ with ProvisioningState=’Succeeded’
>>>>>>> 1ba0e1bb
     *
     * @param serviceCallback the async ServiceCallback to handle successful and failed responses.
     */
    public Call<ResponseBody> beginDeleteProvisioning202Accepted200SucceededAsync(final ServiceCallback<Product> serviceCallback) {
        Call<ResponseBody> call = service.beginDeleteProvisioning202Accepted200Succeeded(this.client.getAcceptLanguage());
        call.enqueue(new ServiceResponseCallback<Product>(serviceCallback) {
            @Override
            public void onResponse(Response<ResponseBody> response, Retrofit retrofit) {
                try {
                    serviceCallback.success(beginDeleteProvisioning202Accepted200SucceededDelegate(response, retrofit));
                } catch (ServiceException exception) {
                    serviceCallback.failure(exception);
                }
            }
        });
        return call;
    }

    private ServiceResponse<Product> beginDeleteProvisioning202Accepted200SucceededDelegate(Response<ResponseBody> response, Retrofit retrofit) throws ServiceException {
        return new ServiceResponseBuilder<Product>()
                .register(200, new TypeToken<Product>(){}.getType())
                .register(202, new TypeToken<Product>(){}.getType())
                .registerError(new TypeToken<CloudError>(){}.getType())
                .build(response, retrofit);
    }

    /**
<<<<<<< HEAD
=======
     * Long running delete request, service returns a 500, then a 202 to the initial request. Polls return this value until the last poll returns a ‘200’ with ProvisioningState=’Succeeded’
>>>>>>> 1ba0e1bb
     *
     * @throws ServiceException the exception wrapped in ServiceException if failed.
     */
    public void delete202Retry200() throws ServiceException {
        try {
            Call<ResponseBody> call = service.delete202Retry200(this.client.getAcceptLanguage());
            ServiceResponse<Void> response = delete202Retry200Delegate(call.execute(), null);
            response.getBody();
        } catch (ServiceException ex) {
            throw ex;
        } catch (Exception ex) {
            throw new ServiceException(ex);
        }
    }

    /**
<<<<<<< HEAD
=======
     * Long running delete request, service returns a 500, then a 202 to the initial request. Polls return this value until the last poll returns a ‘200’ with ProvisioningState=’Succeeded’
>>>>>>> 1ba0e1bb
     *
     * @param serviceCallback the async ServiceCallback to handle successful and failed responses.
     */
    public Call<ResponseBody> delete202Retry200Async(final ServiceCallback<Void> serviceCallback) {
        Call<ResponseBody> call = service.delete202Retry200(this.client.getAcceptLanguage());
        call.enqueue(new ServiceResponseCallback<Void>(serviceCallback) {
            @Override
            public void onResponse(Response<ResponseBody> response, Retrofit retrofit) {
                try {
                    serviceCallback.success(delete202Retry200Delegate(response, retrofit));
                } catch (ServiceException exception) {
                    serviceCallback.failure(exception);
                }
            }
        });
        return call;
    }

    private ServiceResponse<Void> delete202Retry200Delegate(Response<ResponseBody> response, Retrofit retrofit) throws ServiceException {
        return new ServiceResponseBuilder<Void>()
                .register(202, new TypeToken<Void>(){}.getType())
                .registerError(new TypeToken<CloudError>(){}.getType())
                .build(response, retrofit);
    }

    /**
<<<<<<< HEAD
=======
     * Long running delete request, service returns a 500, then a 202 to the initial request. Polls return this value until the last poll returns a ‘200’ with ProvisioningState=’Succeeded’
>>>>>>> 1ba0e1bb
     *
     * @throws ServiceException the exception wrapped in ServiceException if failed.
     */
    public void beginDelete202Retry200() throws ServiceException {
        try {
            Call<ResponseBody> call = service.beginDelete202Retry200(this.client.getAcceptLanguage());
            ServiceResponse<Void> response = beginDelete202Retry200Delegate(call.execute(), null);
            response.getBody();
        } catch (ServiceException ex) {
            throw ex;
        } catch (Exception ex) {
            throw new ServiceException(ex);
        }
    }

    /**
<<<<<<< HEAD
=======
     * Long running delete request, service returns a 500, then a 202 to the initial request. Polls return this value until the last poll returns a ‘200’ with ProvisioningState=’Succeeded’
>>>>>>> 1ba0e1bb
     *
     * @param serviceCallback the async ServiceCallback to handle successful and failed responses.
     */
    public Call<ResponseBody> beginDelete202Retry200Async(final ServiceCallback<Void> serviceCallback) {
        Call<ResponseBody> call = service.beginDelete202Retry200(this.client.getAcceptLanguage());
        call.enqueue(new ServiceResponseCallback<Void>(serviceCallback) {
            @Override
            public void onResponse(Response<ResponseBody> response, Retrofit retrofit) {
                try {
                    serviceCallback.success(beginDelete202Retry200Delegate(response, retrofit));
                } catch (ServiceException exception) {
                    serviceCallback.failure(exception);
                }
            }
        });
        return call;
    }

    private ServiceResponse<Void> beginDelete202Retry200Delegate(Response<ResponseBody> response, Retrofit retrofit) throws ServiceException {
        return new ServiceResponseBuilder<Void>()
                .register(202, new TypeToken<Void>(){}.getType())
                .registerError(new TypeToken<CloudError>(){}.getType())
                .build(response, retrofit);
    }

    /**
<<<<<<< HEAD
=======
     * Long running delete request, service returns a 500, then a 202 to the initial request. Poll the endpoint indicated in the Azure-AsyncOperation header for operation status
>>>>>>> 1ba0e1bb
     *
     * @throws ServiceException the exception wrapped in ServiceException if failed.
     */
    public void deleteAsyncRelativeRetrySucceeded() throws ServiceException {
        try {
            Call<ResponseBody> call = service.deleteAsyncRelativeRetrySucceeded(this.client.getAcceptLanguage());
            ServiceResponse<Void> response = deleteAsyncRelativeRetrySucceededDelegate(call.execute(), null);
            response.getBody();
        } catch (ServiceException ex) {
            throw ex;
        } catch (Exception ex) {
            throw new ServiceException(ex);
        }
    }

    /**
<<<<<<< HEAD
=======
     * Long running delete request, service returns a 500, then a 202 to the initial request. Poll the endpoint indicated in the Azure-AsyncOperation header for operation status
>>>>>>> 1ba0e1bb
     *
     * @param serviceCallback the async ServiceCallback to handle successful and failed responses.
     */
    public Call<ResponseBody> deleteAsyncRelativeRetrySucceededAsync(final ServiceCallback<Void> serviceCallback) {
        Call<ResponseBody> call = service.deleteAsyncRelativeRetrySucceeded(this.client.getAcceptLanguage());
        call.enqueue(new ServiceResponseCallback<Void>(serviceCallback) {
            @Override
            public void onResponse(Response<ResponseBody> response, Retrofit retrofit) {
                try {
                    serviceCallback.success(deleteAsyncRelativeRetrySucceededDelegate(response, retrofit));
                } catch (ServiceException exception) {
                    serviceCallback.failure(exception);
                }
            }
        });
        return call;
    }

    private ServiceResponse<Void> deleteAsyncRelativeRetrySucceededDelegate(Response<ResponseBody> response, Retrofit retrofit) throws ServiceException {
        return new ServiceResponseBuilder<Void>()
                .register(202, new TypeToken<Void>(){}.getType())
                .registerError(new TypeToken<CloudError>(){}.getType())
                .build(response, retrofit);
    }

    /**
<<<<<<< HEAD
=======
     * Long running delete request, service returns a 500, then a 202 to the initial request. Poll the endpoint indicated in the Azure-AsyncOperation header for operation status
>>>>>>> 1ba0e1bb
     *
     * @throws ServiceException the exception wrapped in ServiceException if failed.
     */
    public void beginDeleteAsyncRelativeRetrySucceeded() throws ServiceException {
        try {
            Call<ResponseBody> call = service.beginDeleteAsyncRelativeRetrySucceeded(this.client.getAcceptLanguage());
            ServiceResponse<Void> response = beginDeleteAsyncRelativeRetrySucceededDelegate(call.execute(), null);
            response.getBody();
        } catch (ServiceException ex) {
            throw ex;
        } catch (Exception ex) {
            throw new ServiceException(ex);
        }
    }

    /**
<<<<<<< HEAD
=======
     * Long running delete request, service returns a 500, then a 202 to the initial request. Poll the endpoint indicated in the Azure-AsyncOperation header for operation status
>>>>>>> 1ba0e1bb
     *
     * @param serviceCallback the async ServiceCallback to handle successful and failed responses.
     */
    public Call<ResponseBody> beginDeleteAsyncRelativeRetrySucceededAsync(final ServiceCallback<Void> serviceCallback) {
        Call<ResponseBody> call = service.beginDeleteAsyncRelativeRetrySucceeded(this.client.getAcceptLanguage());
        call.enqueue(new ServiceResponseCallback<Void>(serviceCallback) {
            @Override
            public void onResponse(Response<ResponseBody> response, Retrofit retrofit) {
                try {
                    serviceCallback.success(beginDeleteAsyncRelativeRetrySucceededDelegate(response, retrofit));
                } catch (ServiceException exception) {
                    serviceCallback.failure(exception);
                }
            }
        });
        return call;
    }

    private ServiceResponse<Void> beginDeleteAsyncRelativeRetrySucceededDelegate(Response<ResponseBody> response, Retrofit retrofit) throws ServiceException {
        return new ServiceResponseBuilder<Void>()
                .register(202, new TypeToken<Void>(){}.getType())
                .registerError(new TypeToken<CloudError>(){}.getType())
                .build(response, retrofit);
    }

    /**
<<<<<<< HEAD
=======
     * Long running post request, service returns a 500, then a 202 to the initial request, with 'Location' and 'Retry-After' headers, Polls return a 200 with a response body after success
>>>>>>> 1ba0e1bb
     *
     * @param product Product to put
     * @throws ServiceException the exception wrapped in ServiceException if failed.
     */
    public void post202Retry200(Product product) throws ServiceException {
        try {
            Call<ResponseBody> call = service.post202Retry200(product, this.client.getAcceptLanguage());
            ServiceResponse<Void> response = post202Retry200Delegate(call.execute(), null);
            response.getBody();
        } catch (ServiceException ex) {
            throw ex;
        } catch (Exception ex) {
            throw new ServiceException(ex);
        }
    }

    /**
<<<<<<< HEAD
=======
     * Long running post request, service returns a 500, then a 202 to the initial request, with 'Location' and 'Retry-After' headers, Polls return a 200 with a response body after success
>>>>>>> 1ba0e1bb
     *
     * @param product Product to put
     * @param serviceCallback the async ServiceCallback to handle successful and failed responses.
     */
    public Call<ResponseBody> post202Retry200Async(Product product, final ServiceCallback<Void> serviceCallback) {
        Call<ResponseBody> call = service.post202Retry200(product, this.client.getAcceptLanguage());
        call.enqueue(new ServiceResponseCallback<Void>(serviceCallback) {
            @Override
            public void onResponse(Response<ResponseBody> response, Retrofit retrofit) {
                try {
                    serviceCallback.success(post202Retry200Delegate(response, retrofit));
                } catch (ServiceException exception) {
                    serviceCallback.failure(exception);
                }
            }
        });
        return call;
    }

    private ServiceResponse<Void> post202Retry200Delegate(Response<ResponseBody> response, Retrofit retrofit) throws ServiceException {
        return new ServiceResponseBuilder<Void>()
                .register(202, new TypeToken<Void>(){}.getType())
                .registerError(new TypeToken<CloudError>(){}.getType())
                .build(response, retrofit);
    }

    /**
<<<<<<< HEAD
=======
     * Long running post request, service returns a 500, then a 202 to the initial request, with 'Location' and 'Retry-After' headers, Polls return a 200 with a response body after success
>>>>>>> 1ba0e1bb
     *
     * @param product Product to put
     * @throws ServiceException the exception wrapped in ServiceException if failed.
     */
    public void beginPost202Retry200(Product product) throws ServiceException {
        try {
            Call<ResponseBody> call = service.beginPost202Retry200(product, this.client.getAcceptLanguage());
            ServiceResponse<Void> response = beginPost202Retry200Delegate(call.execute(), null);
            response.getBody();
        } catch (ServiceException ex) {
            throw ex;
        } catch (Exception ex) {
            throw new ServiceException(ex);
        }
    }

    /**
<<<<<<< HEAD
=======
     * Long running post request, service returns a 500, then a 202 to the initial request, with 'Location' and 'Retry-After' headers, Polls return a 200 with a response body after success
>>>>>>> 1ba0e1bb
     *
     * @param product Product to put
     * @param serviceCallback the async ServiceCallback to handle successful and failed responses.
     */
    public Call<ResponseBody> beginPost202Retry200Async(Product product, final ServiceCallback<Void> serviceCallback) {
        Call<ResponseBody> call = service.beginPost202Retry200(product, this.client.getAcceptLanguage());
        call.enqueue(new ServiceResponseCallback<Void>(serviceCallback) {
            @Override
            public void onResponse(Response<ResponseBody> response, Retrofit retrofit) {
                try {
                    serviceCallback.success(beginPost202Retry200Delegate(response, retrofit));
                } catch (ServiceException exception) {
                    serviceCallback.failure(exception);
                }
            }
        });
        return call;
    }

    private ServiceResponse<Void> beginPost202Retry200Delegate(Response<ResponseBody> response, Retrofit retrofit) throws ServiceException {
        return new ServiceResponseBuilder<Void>()
                .register(202, new TypeToken<Void>(){}.getType())
                .registerError(new TypeToken<CloudError>(){}.getType())
                .build(response, retrofit);
    }

    /**
<<<<<<< HEAD
=======
     * Long running post request, service returns a 500, then a 202 to the initial request, with an entity that contains ProvisioningState=’Creating’. Poll the endpoint indicated in the Azure-AsyncOperation header for operation status
>>>>>>> 1ba0e1bb
     *
     * @param product Product to put
     * @throws ServiceException the exception wrapped in ServiceException if failed.
     */
    public void postAsyncRelativeRetrySucceeded(Product product) throws ServiceException {
        try {
            Call<ResponseBody> call = service.postAsyncRelativeRetrySucceeded(product, this.client.getAcceptLanguage());
            ServiceResponse<Void> response = postAsyncRelativeRetrySucceededDelegate(call.execute(), null);
            response.getBody();
        } catch (ServiceException ex) {
            throw ex;
        } catch (Exception ex) {
            throw new ServiceException(ex);
        }
    }

    /**
<<<<<<< HEAD
=======
     * Long running post request, service returns a 500, then a 202 to the initial request, with an entity that contains ProvisioningState=’Creating’. Poll the endpoint indicated in the Azure-AsyncOperation header for operation status
>>>>>>> 1ba0e1bb
     *
     * @param product Product to put
     * @param serviceCallback the async ServiceCallback to handle successful and failed responses.
     */
    public Call<ResponseBody> postAsyncRelativeRetrySucceededAsync(Product product, final ServiceCallback<Void> serviceCallback) {
        Call<ResponseBody> call = service.postAsyncRelativeRetrySucceeded(product, this.client.getAcceptLanguage());
        call.enqueue(new ServiceResponseCallback<Void>(serviceCallback) {
            @Override
            public void onResponse(Response<ResponseBody> response, Retrofit retrofit) {
                try {
                    serviceCallback.success(postAsyncRelativeRetrySucceededDelegate(response, retrofit));
                } catch (ServiceException exception) {
                    serviceCallback.failure(exception);
                }
            }
        });
        return call;
    }

    private ServiceResponse<Void> postAsyncRelativeRetrySucceededDelegate(Response<ResponseBody> response, Retrofit retrofit) throws ServiceException {
        return new ServiceResponseBuilder<Void>()
                .register(202, new TypeToken<Void>(){}.getType())
                .registerError(new TypeToken<CloudError>(){}.getType())
                .build(response, retrofit);
    }

    /**
<<<<<<< HEAD
=======
     * Long running post request, service returns a 500, then a 202 to the initial request, with an entity that contains ProvisioningState=’Creating’. Poll the endpoint indicated in the Azure-AsyncOperation header for operation status
>>>>>>> 1ba0e1bb
     *
     * @param product Product to put
     * @throws ServiceException the exception wrapped in ServiceException if failed.
     */
    public void beginPostAsyncRelativeRetrySucceeded(Product product) throws ServiceException {
        try {
            Call<ResponseBody> call = service.beginPostAsyncRelativeRetrySucceeded(product, this.client.getAcceptLanguage());
            ServiceResponse<Void> response = beginPostAsyncRelativeRetrySucceededDelegate(call.execute(), null);
            response.getBody();
        } catch (ServiceException ex) {
            throw ex;
        } catch (Exception ex) {
            throw new ServiceException(ex);
        }
    }

    /**
<<<<<<< HEAD
=======
     * Long running post request, service returns a 500, then a 202 to the initial request, with an entity that contains ProvisioningState=’Creating’. Poll the endpoint indicated in the Azure-AsyncOperation header for operation status
>>>>>>> 1ba0e1bb
     *
     * @param product Product to put
     * @param serviceCallback the async ServiceCallback to handle successful and failed responses.
     */
    public Call<ResponseBody> beginPostAsyncRelativeRetrySucceededAsync(Product product, final ServiceCallback<Void> serviceCallback) {
        Call<ResponseBody> call = service.beginPostAsyncRelativeRetrySucceeded(product, this.client.getAcceptLanguage());
        call.enqueue(new ServiceResponseCallback<Void>(serviceCallback) {
            @Override
            public void onResponse(Response<ResponseBody> response, Retrofit retrofit) {
                try {
                    serviceCallback.success(beginPostAsyncRelativeRetrySucceededDelegate(response, retrofit));
                } catch (ServiceException exception) {
                    serviceCallback.failure(exception);
                }
            }
        });
        return call;
    }

    private ServiceResponse<Void> beginPostAsyncRelativeRetrySucceededDelegate(Response<ResponseBody> response, Retrofit retrofit) throws ServiceException {
        return new ServiceResponseBuilder<Void>()
                .register(202, new TypeToken<Void>(){}.getType())
                .registerError(new TypeToken<CloudError>(){}.getType())
                .build(response, retrofit);
    }

}<|MERGE_RESOLUTION|>--- conflicted
+++ resolved
@@ -34,10 +34,7 @@
     }
 
     /**
-<<<<<<< HEAD
-=======
      * Long running put request, service returns a 500, then a 201 to the initial request, with an entity that contains ProvisioningState=’Creating’.  Polls return this value until the last poll returns a ‘200’ with ProvisioningState=’Succeeded’
->>>>>>> 1ba0e1bb
      *
      * @param product Product to put
      * @return the Product object if successful.
@@ -56,10 +53,7 @@
     }
 
     /**
-<<<<<<< HEAD
-=======
      * Long running put request, service returns a 500, then a 201 to the initial request, with an entity that contains ProvisioningState=’Creating’.  Polls return this value until the last poll returns a ‘200’ with ProvisioningState=’Succeeded’
->>>>>>> 1ba0e1bb
      *
      * @param product Product to put
      * @param serviceCallback the async ServiceCallback to handle successful and failed responses.
@@ -88,10 +82,7 @@
     }
 
     /**
-<<<<<<< HEAD
-=======
      * Long running put request, service returns a 500, then a 201 to the initial request, with an entity that contains ProvisioningState=’Creating’.  Polls return this value until the last poll returns a ‘200’ with ProvisioningState=’Succeeded’
->>>>>>> 1ba0e1bb
      *
      * @param product Product to put
      * @return the Product object if successful.
@@ -110,10 +101,7 @@
     }
 
     /**
-<<<<<<< HEAD
-=======
      * Long running put request, service returns a 500, then a 201 to the initial request, with an entity that contains ProvisioningState=’Creating’.  Polls return this value until the last poll returns a ‘200’ with ProvisioningState=’Succeeded’
->>>>>>> 1ba0e1bb
      *
      * @param product Product to put
      * @param serviceCallback the async ServiceCallback to handle successful and failed responses.
@@ -142,10 +130,7 @@
     }
 
     /**
-<<<<<<< HEAD
-=======
      * Long running put request, service returns a 500, then a 200 to the initial request, with an entity that contains ProvisioningState=’Creating’. Poll the endpoint indicated in the Azure-AsyncOperation header for operation status
->>>>>>> 1ba0e1bb
      *
      * @param product Product to put
      * @return the Product object if successful.
@@ -164,10 +149,7 @@
     }
 
     /**
-<<<<<<< HEAD
-=======
      * Long running put request, service returns a 500, then a 200 to the initial request, with an entity that contains ProvisioningState=’Creating’. Poll the endpoint indicated in the Azure-AsyncOperation header for operation status
->>>>>>> 1ba0e1bb
      *
      * @param product Product to put
      * @param serviceCallback the async ServiceCallback to handle successful and failed responses.
@@ -195,10 +177,7 @@
     }
 
     /**
-<<<<<<< HEAD
-=======
      * Long running put request, service returns a 500, then a 200 to the initial request, with an entity that contains ProvisioningState=’Creating’. Poll the endpoint indicated in the Azure-AsyncOperation header for operation status
->>>>>>> 1ba0e1bb
      *
      * @param product Product to put
      * @return the Product object if successful.
@@ -217,10 +196,7 @@
     }
 
     /**
-<<<<<<< HEAD
-=======
      * Long running put request, service returns a 500, then a 200 to the initial request, with an entity that contains ProvisioningState=’Creating’. Poll the endpoint indicated in the Azure-AsyncOperation header for operation status
->>>>>>> 1ba0e1bb
      *
      * @param product Product to put
      * @param serviceCallback the async ServiceCallback to handle successful and failed responses.
@@ -248,10 +224,7 @@
     }
 
     /**
-<<<<<<< HEAD
-=======
      * Long running delete request, service returns a 500, then a  202 to the initial request, with an entity that contains ProvisioningState=’Accepted’.  Polls return this value until the last poll returns a ‘200’ with ProvisioningState=’Succeeded’
->>>>>>> 1ba0e1bb
      *
      * @return the Product object if successful.
      * @throws ServiceException the exception wrapped in ServiceException if failed.
@@ -269,10 +242,7 @@
     }
 
     /**
-<<<<<<< HEAD
-=======
      * Long running delete request, service returns a 500, then a  202 to the initial request, with an entity that contains ProvisioningState=’Accepted’.  Polls return this value until the last poll returns a ‘200’ with ProvisioningState=’Succeeded’
->>>>>>> 1ba0e1bb
      *
      * @param serviceCallback the async ServiceCallback to handle successful and failed responses.
      */
@@ -300,10 +270,7 @@
     }
 
     /**
-<<<<<<< HEAD
-=======
      * Long running delete request, service returns a 500, then a  202 to the initial request, with an entity that contains ProvisioningState=’Accepted’.  Polls return this value until the last poll returns a ‘200’ with ProvisioningState=’Succeeded’
->>>>>>> 1ba0e1bb
      *
      * @return the Product object if successful.
      * @throws ServiceException the exception wrapped in ServiceException if failed.
@@ -321,10 +288,7 @@
     }
 
     /**
-<<<<<<< HEAD
-=======
      * Long running delete request, service returns a 500, then a  202 to the initial request, with an entity that contains ProvisioningState=’Accepted’.  Polls return this value until the last poll returns a ‘200’ with ProvisioningState=’Succeeded’
->>>>>>> 1ba0e1bb
      *
      * @param serviceCallback the async ServiceCallback to handle successful and failed responses.
      */
@@ -352,10 +316,7 @@
     }
 
     /**
-<<<<<<< HEAD
-=======
      * Long running delete request, service returns a 500, then a 202 to the initial request. Polls return this value until the last poll returns a ‘200’ with ProvisioningState=’Succeeded’
->>>>>>> 1ba0e1bb
      *
      * @throws ServiceException the exception wrapped in ServiceException if failed.
      */
@@ -372,10 +333,7 @@
     }
 
     /**
-<<<<<<< HEAD
-=======
      * Long running delete request, service returns a 500, then a 202 to the initial request. Polls return this value until the last poll returns a ‘200’ with ProvisioningState=’Succeeded’
->>>>>>> 1ba0e1bb
      *
      * @param serviceCallback the async ServiceCallback to handle successful and failed responses.
      */
@@ -402,10 +360,7 @@
     }
 
     /**
-<<<<<<< HEAD
-=======
      * Long running delete request, service returns a 500, then a 202 to the initial request. Polls return this value until the last poll returns a ‘200’ with ProvisioningState=’Succeeded’
->>>>>>> 1ba0e1bb
      *
      * @throws ServiceException the exception wrapped in ServiceException if failed.
      */
@@ -422,10 +377,7 @@
     }
 
     /**
-<<<<<<< HEAD
-=======
      * Long running delete request, service returns a 500, then a 202 to the initial request. Polls return this value until the last poll returns a ‘200’ with ProvisioningState=’Succeeded’
->>>>>>> 1ba0e1bb
      *
      * @param serviceCallback the async ServiceCallback to handle successful and failed responses.
      */
@@ -452,10 +404,7 @@
     }
 
     /**
-<<<<<<< HEAD
-=======
      * Long running delete request, service returns a 500, then a 202 to the initial request. Poll the endpoint indicated in the Azure-AsyncOperation header for operation status
->>>>>>> 1ba0e1bb
      *
      * @throws ServiceException the exception wrapped in ServiceException if failed.
      */
@@ -472,10 +421,7 @@
     }
 
     /**
-<<<<<<< HEAD
-=======
      * Long running delete request, service returns a 500, then a 202 to the initial request. Poll the endpoint indicated in the Azure-AsyncOperation header for operation status
->>>>>>> 1ba0e1bb
      *
      * @param serviceCallback the async ServiceCallback to handle successful and failed responses.
      */
@@ -502,10 +448,7 @@
     }
 
     /**
-<<<<<<< HEAD
-=======
      * Long running delete request, service returns a 500, then a 202 to the initial request. Poll the endpoint indicated in the Azure-AsyncOperation header for operation status
->>>>>>> 1ba0e1bb
      *
      * @throws ServiceException the exception wrapped in ServiceException if failed.
      */
@@ -522,10 +465,7 @@
     }
 
     /**
-<<<<<<< HEAD
-=======
      * Long running delete request, service returns a 500, then a 202 to the initial request. Poll the endpoint indicated in the Azure-AsyncOperation header for operation status
->>>>>>> 1ba0e1bb
      *
      * @param serviceCallback the async ServiceCallback to handle successful and failed responses.
      */
@@ -552,10 +492,7 @@
     }
 
     /**
-<<<<<<< HEAD
-=======
      * Long running post request, service returns a 500, then a 202 to the initial request, with 'Location' and 'Retry-After' headers, Polls return a 200 with a response body after success
->>>>>>> 1ba0e1bb
      *
      * @param product Product to put
      * @throws ServiceException the exception wrapped in ServiceException if failed.
@@ -573,10 +510,7 @@
     }
 
     /**
-<<<<<<< HEAD
-=======
      * Long running post request, service returns a 500, then a 202 to the initial request, with 'Location' and 'Retry-After' headers, Polls return a 200 with a response body after success
->>>>>>> 1ba0e1bb
      *
      * @param product Product to put
      * @param serviceCallback the async ServiceCallback to handle successful and failed responses.
@@ -604,10 +538,7 @@
     }
 
     /**
-<<<<<<< HEAD
-=======
      * Long running post request, service returns a 500, then a 202 to the initial request, with 'Location' and 'Retry-After' headers, Polls return a 200 with a response body after success
->>>>>>> 1ba0e1bb
      *
      * @param product Product to put
      * @throws ServiceException the exception wrapped in ServiceException if failed.
@@ -625,10 +556,7 @@
     }
 
     /**
-<<<<<<< HEAD
-=======
      * Long running post request, service returns a 500, then a 202 to the initial request, with 'Location' and 'Retry-After' headers, Polls return a 200 with a response body after success
->>>>>>> 1ba0e1bb
      *
      * @param product Product to put
      * @param serviceCallback the async ServiceCallback to handle successful and failed responses.
@@ -656,10 +584,7 @@
     }
 
     /**
-<<<<<<< HEAD
-=======
      * Long running post request, service returns a 500, then a 202 to the initial request, with an entity that contains ProvisioningState=’Creating’. Poll the endpoint indicated in the Azure-AsyncOperation header for operation status
->>>>>>> 1ba0e1bb
      *
      * @param product Product to put
      * @throws ServiceException the exception wrapped in ServiceException if failed.
@@ -677,10 +602,7 @@
     }
 
     /**
-<<<<<<< HEAD
-=======
      * Long running post request, service returns a 500, then a 202 to the initial request, with an entity that contains ProvisioningState=’Creating’. Poll the endpoint indicated in the Azure-AsyncOperation header for operation status
->>>>>>> 1ba0e1bb
      *
      * @param product Product to put
      * @param serviceCallback the async ServiceCallback to handle successful and failed responses.
@@ -708,10 +630,7 @@
     }
 
     /**
-<<<<<<< HEAD
-=======
      * Long running post request, service returns a 500, then a 202 to the initial request, with an entity that contains ProvisioningState=’Creating’. Poll the endpoint indicated in the Azure-AsyncOperation header for operation status
->>>>>>> 1ba0e1bb
      *
      * @param product Product to put
      * @throws ServiceException the exception wrapped in ServiceException if failed.
@@ -729,10 +648,7 @@
     }
 
     /**
-<<<<<<< HEAD
-=======
      * Long running post request, service returns a 500, then a 202 to the initial request, with an entity that contains ProvisioningState=’Creating’. Poll the endpoint indicated in the Azure-AsyncOperation header for operation status
->>>>>>> 1ba0e1bb
      *
      * @param product Product to put
      * @param serviceCallback the async ServiceCallback to handle successful and failed responses.
