--- conflicted
+++ resolved
@@ -6,42 +6,17 @@
   <parent>
     <artifactId>azure-client-sdk-parent</artifactId>
     <groupId>com.azure</groupId>
-<<<<<<< HEAD
-    <version>1.3.0</version>
-=======
     <version>1.6.0</version> <!-- {x-version-update;com.azure:azure-client-sdk-parent;current} -->
->>>>>>> 5ff8e175
     <relativePath>../../pom.client.xml</relativePath>
   </parent>
   <modelVersion>4.0.0</modelVersion>
   <artifactId>spotbugs-reporting</artifactId>
   <version>1.0.0</version>
-<<<<<<< HEAD
-  <properties>
-    <!-- Track 1 client library versions -->
-    <azure-batch.version>5.0.1</azure-batch.version>
-    <azure-eventhubs.version>2.3.1</azure-eventhubs.version>
-    <azure-eventhubs-eph.version>2.5.1</azure-eventhubs-eph.version>
-    <azure-keyvault.track-one.version>1.2.0</azure-keyvault.track-one.version>
-    <azure-servicebus.version>2.0.0</azure-servicebus.version>
-    <azure-storage-blob.version>10.5.0</azure-storage-blob.version>
-
-    <!-- Track 2 client library versions -->
-    <azure-core.version>1.0.0-preview.4</azure-core.version>
-    <azure-data-appconfiguration.version>1.0.0-preview.3</azure-data-appconfiguration.version>
-    <azure-identity.version>1.0.0-preview.3</azure-identity.version>
-    <azure-keyvault.version>4.0.0-preview.3</azure-keyvault.version>
-    <azure-messaging-eventhubs.version>5.0.0-preview.3</azure-messaging-eventhubs.version>
-    <azure-storage-common.version>12.0.0-preview.3</azure-storage-common.version>
-    <azure-storage-blob.version>12.0.0-preview.3</azure-storage-blob.version>
-    <azure-storage-file.version>12.0.0-preview.3</azure-storage-file.version>
-    <azure-storage-queue.version>12.0.0-preview.3</azure-storage-queue.version>
-=======
 
   <properties>
     <project.automatic.module.name>com.azure.eng.spotbugs.reporting</project.automatic.module.name>
->>>>>>> 5ff8e175
   </properties>
+
   <distributionManagement>
     <site>
       <id>azure-java-build-docs</id>
@@ -63,34 +38,6 @@
             </goals>
             <configuration>
               <sources>
-<<<<<<< HEAD
-                <source>..\..\sdk\appconfiguration\azure-data-appconfiguration\src\main\java</source>
-                <source>..\..\sdk\appconfiguration\azure-data-appconfiguration\src\samples\java</source>
-                <source>..\..\sdk\core\azure-core\src\main\java</source>
-                <source>..\..\sdk\core\azure-core\src\samples\java</source>
-                <source>..\..\sdk\core\azure-core-amqp\src\main\java</source>
-                <source>..\..\sdk\core\azure-core-http-netty\src\main\java</source>
-                <source>..\..\sdk\core\azure-core-http-okhttp\src\main\java</source>
-                <source>..\..\sdk\core\azure-core-http-netty\src\samples\java</source>
-                <source>..\..\sdk\core\azure-core-management\src\main\java</source>
-                <source>..\..\sdk\core\azure-core-test\src\main\java</source>
-                <source>..\..\sdk\eventhubs\azure-messaging-eventhubs\src\main\java</source>
-                <source>..\..\sdk\eventhubs\azure-messaging-eventhubs\src\samples\java</source>
-                <source>..\..\sdk\identity\azure-identity\src\main\java</source>
-                <source>..\..\sdk\identity\azure-identity\src\samples\java</source>
-<!--                <source>..\..\sdk\keyvault\azure-keyvault-keys\src\main\java</source>-->
-<!--                <source>..\..\sdk\keyvault\azure-keyvault-keys\src\samples\java</source>-->
-<!--                <source>..\..\sdk\keyvault\azure-keyvault-secrets\src\main\java</source>-->
-<!--                <source>..\..\sdk\keyvault\azure-keyvault-secrets\src\samples\java</source>-->
-                <source>..\..\sdk\storage\azure-storage-common\src\main\java</source>
-                <source>..\..\sdk\storage\azure-storage-blob\src\main\java</source>
-                <source>..\..\sdk\storage\azure-storage-blob\src\samples\java</source>
-                <source>..\..\sdk\storage\azure-storage-file\src\main\java</source>
-                <source>..\..\sdk\storage\azure-storage-file\src\samples\java</source>
-                <source>..\..\sdk\storage\azure-storage-queue\src\main\java</source>
-                <source>..\..\sdk\storage\azure-storage-queue\src\samples\java</source>
-<!--                <source>..\..\sdk\tracing\azure-tracing-opentelemetry\src\main\java</source>-->
-=======
                 <source>..\..\sdk\appconfiguration\azure-data-appconfiguration\src\main\java\com</source>
                 <source>..\..\sdk\appconfiguration\azure-data-appconfiguration\src\samples\java\com</source>
                 <source>..\..\sdk\core\azure-core\src\main\java\com</source>
@@ -128,7 +75,6 @@
                 <source>..\..\sdk\storage\azure-storage-queue\src\samples\java\com</source>
                 <source>..\..\sdk\storage\azure-storage-queue-cryptography\src\main\java\com</source>
                 <!--                <source>..\..\sdk\tracing\azure-tracing-opentelemetry\src\main\java\com</source>-->
->>>>>>> 5ff8e175
               </sources>
             </configuration>
           </execution>
@@ -147,20 +93,20 @@
             </goals>
             <configuration>
               <sources>
-                <source>..\..\sdk\batch\microsoft-azure-batch\src\main\java</source>
-                <source>..\..\sdk\eventhubs\microsoft-azure-eventhubs\src\main\java</source>
-                <source>..\..\sdk\eventhubs\microsoft-azure-eventhubs-eph\src\main\java</source>
-                <source>..\..\sdk\eventhubs\microsoft-azure-eventhubs-extensions\src\main\java</source>
+                <source>..\..\sdk\batch\microsoft-azure-batch\src\main\java\com</source>
+                <source>..\..\sdk\eventhubs\microsoft-azure-eventhubs\src\main\java\com</source>
+                <source>..\..\sdk\eventhubs\microsoft-azure-eventhubs-eph\src\main\java\com</source>
+                <source>..\..\sdk\eventhubs\microsoft-azure-eventhubs-extensions\src\main\java\com</source>
                 <!-- Storage is excluded from Spotbugs report as it collides with the storage library
                 dependency in eventhubs code. This issue is under investigation.
                 Issue Link: https://github.com/Azure/azure-sdk-for-java/issues/3096 -->
-                <!-- <source>..\..\storage\data-plane\src\main\java</source> -->
-                <source>..\..\sdk\keyvault\microsoft-azure-keyvault\src\main\java</source>
-                <source>..\..\sdk\keyvault\microsoft-azure-keyvault-cryptography\src\main\java</source>
-                <source>..\..\sdk\keyvault\microsoft-azure-keyvault-core\src\main\java</source>
-                <source>..\..\sdk\keyvault\microsoft-azure-keyvault-extensions\src\main\java</source>
-                <source>..\..\sdk\keyvault\microsoft-azure-keyvault-webkey\src\main\java</source>
-                <source>..\..\sdk\servicebus\microsoft-azure-servicebus\src\main\java</source>
+                <!-- <source>..\..\storage\data-plane\src\main\java\com</source> -->
+                <source>..\..\sdk\keyvault\microsoft-azure-keyvault\src\main\java\com</source>
+                <source>..\..\sdk\keyvault\microsoft-azure-keyvault-cryptography\src\main\java\com</source>
+                <source>..\..\sdk\keyvault\microsoft-azure-keyvault-core\src\main\java\com</source>
+                <source>..\..\sdk\keyvault\microsoft-azure-keyvault-extensions\src\main\java\com</source>
+                <source>..\..\sdk\keyvault\microsoft-azure-keyvault-webkey\src\main\java\com</source>
+                <source>..\..\sdk\servicebus\microsoft-azure-servicebus\src\main\java\com</source>
               </sources>
             </configuration>
           </execution>
@@ -231,14 +177,11 @@
         </dependency>
         <dependency>
           <groupId>com.azure</groupId>
-<<<<<<< HEAD
-=======
           <artifactId>azure-messaging-eventhubs-checkpointstore-blob</artifactId>
           <version>1.0.0-preview.4</version> <!-- {x-version-update;com.azure:azure-messaging-eventhubs-checkpointstore-blob;current} -->
         </dependency>
         <dependency>
           <groupId>com.azure</groupId>
->>>>>>> 5ff8e175
           <artifactId>azure-identity</artifactId>
           <version>1.1.0-preview.1</version> <!-- {x-version-update;com.azure:azure-identity;current} -->
         </dependency>
@@ -269,13 +212,6 @@
         </dependency>
         <dependency>
           <groupId>com.azure</groupId>
-<<<<<<< HEAD
-          <artifactId>azure-storage-file</artifactId>
-          <version>${azure-storage-file.version}</version>
-        </dependency>
-        <dependency>
-          <groupId>com.azure</groupId>
-=======
           <artifactId>azure-storage-blob-cryptography</artifactId>
           <version>12.1.0-preview.1</version> <!-- {x-version-update;com.azure:azure-storage-blob-cryptography;current} -->
         </dependency>
@@ -291,18 +227,14 @@
         </dependency>
         <dependency>
           <groupId>com.azure</groupId>
->>>>>>> 5ff8e175
           <artifactId>azure-storage-queue</artifactId>
           <version>12.1.0-preview.1</version> <!-- {x-version-update;com.azure:azure-storage-queue;current} -->
         </dependency>
-<<<<<<< HEAD
-=======
         <dependency>
           <groupId>com.azure</groupId>
           <artifactId>azure-storage-queue-cryptography</artifactId>
           <version>12.0.0-preview.6</version> <!-- {x-version-update;com.azure:azure-storage-queue-cryptography;current} -->
         </dependency>
->>>>>>> 5ff8e175
         <!-- Added this dependency to include necessary annotations used by reactor core.
         Without this dependency, javadoc throws a warning as it cannot find enum When.MAYBE
         which is used in @Nullable annotation in reactor core classes -->
