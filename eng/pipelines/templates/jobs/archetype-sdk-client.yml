--- conflicted
+++ resolved
@@ -16,7 +16,7 @@
       ProfileFlag: ''
     Windows - Java 8:
       OSName: 'Windows'
-      OSVmImage: 'vs2017-win2016'
+      OSVmImage: 'windows-2019'
       JavaVersion: '1.8'
       ProfileFlag: ''
     Linux - Java LTS:
@@ -31,7 +31,7 @@
       ProfileFlag: '-Djava-lts'
     Windows - Java LTS:
       OSName: 'Windows'
-      OSVmImage: 'vs2017-win2016'
+      OSVmImage: 'windows-2019'
       JavaVersion: '1.11'
       ProfileFlag: '-Djava-lts'
 
@@ -79,13 +79,8 @@
         inputs:
           mavenPomFile: sdk/${{parameters.ServiceDirectory}}/pom.service.xml
           goals: 'package'
-<<<<<<< HEAD
-          options: '$(DefaultOptions) $(ProfileFlag) "-DpackageOutputDirectory=$(Build.ArtifactStagingDirectory)" -DskipTests -Dinclude-template' # We include template-module so we ensure it always builds in CI
-          mavenOptions: '$(LoggingOptions)'
-=======
           options: '$(DefaultOptions) $(ProfileFlag) "-DpackageOutputDirectory=$(Build.ArtifactStagingDirectory)" -DskipTests -Dinclude-template -Dgenerate-overview' # We include template-module so we ensure it always builds in CI
           mavenOptions: '$(MemoryOptions) $(LoggingOptions)'
->>>>>>> 5ff8e175
           javaHomeOption: 'JDKVersion'
           jdkVersionOption: $(JavaVersion)
           jdkArchitectureOption: 'x64'
@@ -97,6 +92,7 @@
 
 
   - job: 'Analyze'
+    condition: ne(variables['Skip.Analyze'], 'true')
 
     variables:
       - template: ../variables/globals.yml
@@ -128,14 +124,14 @@
       - template: ../steps/install-reporting-tools.yml
         parameters:
           Options: --batch-mode
-          MavenOptions: $(LoggingOptions)
+          MavenOptions: $(MemoryOptions) $(LoggingOptions)
 
       - task: Maven@3
         displayName: 'Install azure-sdk-parent'
         inputs:
           mavenPomFile: parent/pom.xml
           options: '$(DefaultOptions) -DskipTests -Dgpg.skip'
-          mavenOptions: '$(LoggingOptions)'
+          mavenOptions: '$(MemoryOptions)  $(LoggingOptions)'
           javaHomeOption: 'JDKVersion'
           jdkVersionOption: '1.11'
           jdkArchitectureOption: 'x64'
@@ -147,7 +143,7 @@
         inputs:
           mavenPomFile: pom.client.xml
           options: '$(DefaultOptions) -Djava-lts -DskipTests -Dgpg.skip -Dmaven.javadoc.skip=true -Dcheckstyle.skip=true -Dspotbugs.skip=true'
-          mavenOptions: '$(LoggingOptions)'
+          mavenOptions: '$(MemoryOptions) $(LoggingOptions)'
           javaHomeOption: 'JDKVersion'
           jdkVersionOption: '1.11'
           jdkArchitectureOption: 'x64'
@@ -171,11 +167,10 @@
       # running as a PR check.
       - task: Maven@3
         displayName: 'Generate Maven project site, including JavaDocs, SpotBugs, and CheckStyle reports'
-        condition: ne(variables['Build.Reason'], 'PullRequest')
         inputs:
           mavenPomFile: pom.client.xml
           options: '$(DefaultOptions) -Djava-lts -DskipTests -Dgpg.skip'
-          mavenOptions: '$(LoggingOptions)'
+          mavenOptions: '$(MemoryOptions) $(LoggingOptions)'
           javaHomeOption: 'JDKVersion'
           jdkVersionOption: '1.11'
           jdkArchitectureOption: 'x64'
@@ -183,14 +178,13 @@
           goals: 'install site:site site:stage'
 
       # We run a separate SpotBugs aggregate report step here to roll-up all the issues identified per-module in the
-      # previous step. This is only generated in non-PR builds (i.e. nightly runs, etc)
+      # previous step.
       - task: Maven@3
         displayName: 'Run SpotBugs'
-        condition: or(ne(variables['Build.Reason'], 'PullRequest'), eq(variables['System.TeamProject'], 'internal'))
         inputs:
           mavenPomFile: eng/spotbugs-aggregate-report/pom.xml
           options: '--batch-mode -Djava-lts -DskipTests -Dgpg.skip'
-          mavenOptions: '$(LoggingOptions)'
+          mavenOptions: '$(MemoryOptions) $(LoggingOptions)'
           javaHomeOption: 'JDKVersion'
           jdkVersionOption: '1.11'
           jdkArchitectureOption: 'x64'
@@ -207,7 +201,7 @@
         inputs:
           mavenPomFile: 'DependencyChecker/pom.xml'
           options: '-Dexec.args="-showall -dependencymanagement"'
-          mavenOptions: '$(LoggingOptions)'
+          mavenOptions: '$(MemoryOptions) $(LoggingOptions)'
           javaHomeOption: 'JDKVersion'
           jdkVersionOption: '1.11'
           jdkArchitectureOption: 'x64'
@@ -215,7 +209,7 @@
           goals: 'clean package exec:java'
 
       # We only copy artifacts into the staging in nightly builds, we don't bother with this for PR validation builds.
-      - powershell: |
+      - pwsh: |
           copy -r target/staging $(Build.ArtifactStagingDirectory)
           copy eng/code-quality-reports/src/main/resources/index.html $(Build.ArtifactStagingDirectory)
           copy eng/spotbugs-aggregate-report/target/spotbugs/spotbugsXml.html (Join-Path $(Build.ArtifactStagingDirectory) "staging")
@@ -252,7 +246,7 @@
         inputs:
           mavenPomFile: pom.client.xml
           options: '$(DefaultOptions) $(ProfileFlag)'
-          mavenOptions: '$(LoggingOptions)'
+          mavenOptions: '$(MemoryOptions) $(LoggingOptions)'
           javaHomeOption: 'JDKVersion'
           jdkVersionOption: $(JavaVersion)
           jdkArchitectureOption: 'x64'
@@ -266,7 +260,7 @@
         inputs:
           mavenPomFile: sdk/${{parameters.ServiceDirectory}}/pom.service.xml
           options: ${{ parameters.TestOptions }}
-          mavenOptions: '-Xmx3072m $(LoggingOptions)'
+          mavenOptions: '$(MemoryOptions) $(LoggingOptions)'
           javaHomeOption: 'JDKVersion'
           jdkVersionOption: $(JavaVersion)
           jdkArchitectureOption: 'x64'
