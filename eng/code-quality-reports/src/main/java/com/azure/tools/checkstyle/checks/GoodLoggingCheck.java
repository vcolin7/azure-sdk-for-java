--- conflicted
+++ resolved
@@ -22,7 +22,8 @@
  * <li>A non-static instance logger.</li>
  * <li>ClientLogger in public API should all named 'logger', public API classes are those classes that are declared
  *     as public and that do not exist in an implementation package or subpackage.</li>
- * <li>Should not use any external logger class, only use ClientLogger. No slf4j, log4j, or other logging imports are allowed.</li>
+ * <li>Should not use any external logger class, only use ClientLogger. No slf4j, log4j, or other logging imports are
+ *     allowed.</li>
  * <li>'System.out' and 'System.err' is not allowed as well.</li>
  * </ol>
  */
@@ -31,9 +32,11 @@
     private static final String CLIENT_LOGGER = "ClientLogger";
     private static final String LOGGER = "logger";
 
-    private static final String LOGGER_NAME_ERROR = "ClientLogger instance naming: use ''%s'' instead of ''%s'' for consistency.";
+    private static final String LOGGER_NAME_ERROR =
+        "ClientLogger instance naming: use ''%s'' instead of ''%s'' for consistency.";
     private static final String STATIC_LOGGER_ERROR = "ClientLogger should not be static. Remove static modifier.";
-    private static final String NOT_CLIENT_LOGGER_ERROR = "Do not use %s class. Use ''%s'' as a logging mechanism instead of ''%s''.";
+    private static final String NOT_CLIENT_LOGGER_ERROR =
+        "Do not use %s class. Use ''%s'' as a logging mechanism instead of ''%s''.";
 
     // Boolean indicator that indicates if the java class imports ClientLogger
     private boolean hasClientLoggerImported;
@@ -127,7 +130,7 @@
             return false;
         }
         return TokenUtil.findFirstTokenByPredicate(typeAST, node ->
-           node.getType() == TokenTypes.IDENT && node.getText().equals(CLIENT_LOGGER)
+            node.getType() == TokenTypes.IDENT && node.getText().equals(CLIENT_LOGGER)
         ).isPresent();
     }
 
@@ -153,12 +156,8 @@
             // Add suffix of '.class' at the end of class name
             final String className = classNameDeque.peek();
             if (!containerClassName.equals(className + ".class")) {
-<<<<<<< HEAD
-                log(exprToken, String.format("Not newing a ClientLogger with matching class name. Use ''%s.class'' instead of ''%s''", className, containerClassName));
-=======
                 log(exprToken, String.format("Not newing a ClientLogger with matching class name. Use ''%s.class'' "
                     + "instead of ''%s''.", className, containerClassName));
->>>>>>> 5ff8e175
             }
             return true;
         });
@@ -179,7 +178,9 @@
             log(varToken, String.format(LOGGER_NAME_ERROR, LOGGER, identAST.getText()));
         }
         // Check if the Logger is static instance, log as error if it is static instance logger.
-        if (TokenUtil.findFirstTokenByPredicate(varToken, node -> node.getType() == TokenTypes.MODIFIERS && node.branchContains(TokenTypes.LITERAL_STATIC)).isPresent()) {
+        if (TokenUtil.findFirstTokenByPredicate(varToken,
+            node -> node.getType() == TokenTypes.MODIFIERS
+                && node.branchContains(TokenTypes.LITERAL_STATIC)).isPresent()) {
             log(varToken, STATIC_LOGGER_ERROR);
         }
     }
