[
  {
    "extension": "revapi.java",
    "configuration": {
      "filter": {
        "classes": {
          "exclude": [
            "com.azure.core.util.Configuration"
          ]
        },
        "packages": {
          "regex": true,
          "exclude": [
            "com\\.azure\\..+\\.implementation(\\..+)?",
            "com\\.azure\\..+\\.samples(\\..+)?",
            "com\\.fasterxml\\.jackson\\..+",
            "reactor\\.core\\..+",
            "reactor\\.netty\\..+",
            "reactor\\.util\\..+",
            "io\\.netty\\..+",
            "com\\.nimbusds(\\..+)?",
            "com\\.microsoft\\.azure\\..+",
            "javax\\.jms(\\..+)?",
            "javax\\.servlet(\\..+)?",
            "io\\.micrometer(\\..+)?",
            "com\\.azure\\.data\\.cosmos(\\..+)?",
            "com\\.azure\\.spring\\.data\\.cosmos\\..+",
            "com\\.azure\\.spring\\.data\\.gremlin\\..+",
            "com\\.azure\\.spring(\\..+)?",
            "org\\.apache\\.avro\\..+"
          ]
        }
      }
    }
  },
  {
    "extension": "revapi.semver.ignore",
    "configuration": {
      "enabled": true,
      "versionIncreaseAllows": {
        "major": "breaking",
        "minor": "nonBreaking",
        "patch": "equivalent"
      },
      "passThroughDifferences": [
        "java.class.nonPublicPartOfAPI"
      ]
    }
  },
  {
    "extension": "revapi.ignore",
    "configuration": [
      {
        "regex": true,
        "code": "java\\.missing\\.(oldClass|newClass)",
        "new": "missing\\-class com\\.fasterxml\\.jackson\\.databind\\.ObjectMapper",
        "exampleUseChainInNewApi": ".*com\\.azure\\.core\\.util\\.serializer\\.JacksonAdapter.*",
        "justification": "We allow this in com.azure.core.util.serializer.JacksonAdapter."
      },
      {
        "regex": true,
        "code": "java\\.missing\\.(oldClass|newClass)",
        "new": "missing\\-class javax\\.servlet\\.ServletContextEvent",
        "exampleUseChainInNewApi": ".*com\\.azure\\.keyvault\\.jca\\.org\\.apache\\.commons\\.logging\\.impl.*",
        "justification": "We allow this in com.azure.keyvault.jca.org.apache.commons.logging.impl.ServletContextCleaner"
      },
      {
        "regex": true,
        "code": "java\\.missing\\.(oldClass|newClass)",
        "new": "missing\\-class org\\.apache\\.avalon\\.framework\\.logger\\.Logger",
        "exampleUseChainInNewApi": ".*com\\.azure\\.keyvault\\.jca\\.org\\.apache\\.commons\\.logging\\.impl\\.AvalonLogger.*",
        "justification": "We allow this in com.azure.keyvault.jca.org.apache.commons.logging.impl.AvalonLogger"
      },
      {
        "regex": true,
        "code": "java\\.missing\\.(oldClass|newClass)",
        "new": "missing\\-class org\\.apache\\.log\\.Logger",
        "exampleUseChainInNewApi": ".*com\\.azure\\.keyvault\\.jca\\.org\\.apache\\.commons\\.logging\\.impl\\.LogKitLogger.*",
        "justification": "We allow this in com.azure.keyvault.jca.org.apache.commons.logging.impl.LogKitLogger"
      },
      {
        "regex": true,
        "code": "java\\.missing\\.(oldClass|newClass)",
        "new": "missing\\-class org\\.apache\\.log4j\\.Logger",
        "exampleUseChainInNewApi": ".*com\\.azure\\.keyvault\\.jca\\.org\\.apache\\.commons\\.logging\\.impl\\.Log4JLogger.*",
        "justification": "We allow this in com.azure.keyvault.jca.org.apache.commons.logging.impl.Log4JLogger"
      },
      {
        "regex": true,
        "code": "java.class.nonPublicPartOfAPI",
        "new": "class org.apache.http.impl.client.HttpRequestTaskCallable<V extends java.lang.Object>",
        "justification": "We allow this in org.apache.http.impl.client.HttpRequestFutureTask<V>"
      },
      {
        "regex": true,
        "code": "java.class.nonPublicPartOfAPI",
        "new": "(class|interface) org\\.apache\\.http\\.impl\\.conn\\.CPoolEntry",
        "exampleUseChainInNewApi": ".*org\\.apache\\.http\\.HttpClientConnection.*",
        "justification": "We allow this in org.apache.http.HttpClientConnection>"
      },
      {
        "regex": true,
        "code": "java.class.nonPublicPartOfAPI",
        "new": "(class|interface) com\\.azure\\.keyvault\\.jca\\.com\\..*",
        "justification": "skip check for third party files."
      },
      {
        "regex": true,
        "code": "java.class.nonPublicPartOfAPI",
        "new": "(class|interface) com\\.azure\\.keyvault\\.jca\\.org\\..*",
        "justification": "skip check for third party files."
      },
      {
        "regex": true,
        "code": "java.class.nonPublicPartOfAPI",
        "new": "(class|enum|interface) org\\.conscrypt\\..*",
        "justification": "skip check for third party files."
      },
      {
        "regex": true,
        "code": "java\\.class\\.(noLongerInheritsFromClass|nonFinalClassInheritsFromNewClass)",
        "class": "com.azure.identity.SharedTokenCacheCredentialBuilder",
        "justification": "SharedTokenCacheCredentialBuilder now inherites AadCredentialBuilderBase instead of CredentialBuilderBase thus being reported. However, AadCredentialBuilderBase also extends CredentialBuilderBase so it's not a breaking change."
      },
      {
        "regex": true,
        "code": "java\\.class\\.externalClassExposedInAPI",
        "new": "(interface|enum|class) reactor\\..*",
        "justification": "We allow reactor classes in our external APIs. This also occurs because we check transitive dependencies, so it checks reactor jars."
      },
      {
        "regex": true,
        "code": "java\\.class\\.externalClassExposedInAPI",
        "new": "(class|interface|enum) com\\.azure\\.communication\\.common\\..*",
        "justification": "azure-communication-common classes are allowed to be exposed."
      },
      {
        "regex": true,
        "code": "java\\.class\\.externalClassExposedInAPI",
        "new": "(interface|class|enum) com\\.azure\\.core.*",
        "justification": "azure-core classes are allowed to be exposed by dependencies using them."
      },
      {
        "regex": true,
        "code": "java\\.class\\.externalClassExposedInAPI",
        "new": "interface org\\.reactivestreams\\.(Publisher|Subscriber|Subscription).*",
        "justification": "These classes exposed are publisher, subscriber, and Subscription."
      },
      {
        "regex": true,
        "code": "java\\.class\\.externalClassExposedInAPI",
        "new": "(class|interface|enum) com\\.azure\\.storage\\..*",
        "justification": "azure-storage-common and storage blob classes are allowed to be exposed."
      },
      {
        "regex": true,
        "code": "java\\.class\\.externalClassExposedInAPI",
        "new": "(class|interface|enum) com\\.azure\\.resourcemanager\\..*",
        "justification": "resourcemanager classes are allowed to be exposed."
      },
      {
        "regex": true,
        "code": "java\\.class\\.externalClassExposedInAPI",
        "new": "(class|interface|enum) com\\.azure\\.security\\.keyvault\\..*",
        "justification": "keyvault classes are allowed to be exposed."
      },
      {
        "regex": true,
        "code": "java\\.class\\.externalClassExposedInAPI",
        "new": "(class|interface|enum) com\\.azure\\.perf\\.test\\.core\\..*",
        "justification": "perf-test classes are allowed to be exposed."
      },
      {
        "regex": true,
        "code": "java\\.class\\.externalClassExposedInAPI",
        "new": "(interface|class|enum) com\\.azure\\.cosmos.*",
        "justification": "azure-cosmos classes are allowed to be exposed by dependencies using them."
      },
      {
        "code": "java.method.finalMethodAddedToNonFinalClass",
        "new": "method reactor.core.publisher.Flux<T> reactor.core.publisher.Flux<T>::retryWhen(reactor.util.retry.Retry) @ com.azure.core.http.rest.PagedFlux<T>",
        "justification": "Reactor added new final APIs to Flux."
      },
      {
        "code": "java.method.finalMethodAddedToNonFinalClass",
        "new": "method <V> reactor.core.publisher.Flux<V> reactor.core.publisher.Flux<T>::switchOnFirst(java.util.function.BiFunction<reactor.core.publisher.Signal<? extends T>, reactor.core.publisher.Flux<T>, org.reactivestreams.Publisher<? extends V>>, boolean) @ com.azure.core.http.rest.PagedFlux<T>",
        "justification": "Reactor added new final APIs to Flux."
      },
      {
        "code": "java.method.finalMethodAddedToNonFinalClass",
        "new": "method reactor.core.publisher.Flux<T> reactor.core.publisher.Flux<T>::retryWhen(reactor.util.retry.Retry) @ com.azure.core.http.rest.PagedFluxBase<T, P extends com.azure.core.http.rest.PagedResponse<T extends java.lang.Object>>",
        "justification": "Reactor added new final APIs to Flux."
      },
      {
        "code": "java.method.finalMethodAddedToNonFinalClass",
        "new": "method <V> reactor.core.publisher.Flux<V> reactor.core.publisher.Flux<T>::switchOnFirst(java.util.function.BiFunction<reactor.core.publisher.Signal<? extends T>, reactor.core.publisher.Flux<T>, org.reactivestreams.Publisher<? extends V>>, boolean) @ com.azure.core.http.rest.PagedFluxBase<T, P extends com.azure.core.http.rest.PagedResponse<T extends java.lang.Object>>",
        "justification": "Reactor added new final APIs to Flux."
      },
      {
        "code": "java.method.finalMethodAddedToNonFinalClass",
        "new": "method reactor.core.publisher.Flux<T> reactor.core.publisher.Flux<T>::retryWhen(reactor.util.retry.Retry) @ com.azure.core.util.paging.ContinuablePagedFlux<C, T, P extends com.azure.core.util.paging.ContinuablePage<C extends java.lang.Object, T extends java.lang.Object>>",
        "justification": "Reactor added new final APIs to Flux."
      },
      {
        "code": "java.method.finalMethodAddedToNonFinalClass",
        "new": "method <V> reactor.core.publisher.Flux<V> reactor.core.publisher.Flux<T>::switchOnFirst(java.util.function.BiFunction<reactor.core.publisher.Signal<? extends T>, reactor.core.publisher.Flux<T>, org.reactivestreams.Publisher<? extends V>>, boolean) @ com.azure.core.util.paging.ContinuablePagedFlux<C, T, P extends com.azure.core.util.paging.ContinuablePage<C extends java.lang.Object, T extends java.lang.Object>>",
        "justification": "Reactor added new final APIs to Flux."
      },
      {
        "code": "java.method.finalMethodAddedToNonFinalClass",
        "new": "method reactor.core.publisher.Flux<T> reactor.core.publisher.Flux<T>::retryWhen(reactor.util.retry.Retry) @ com.azure.core.util.paging.ContinuablePagedFluxCore<C, T, P extends com.azure.core.util.paging.ContinuablePage<C extends java.lang.Object, T extends java.lang.Object>>",
        "justification": "Reactor added new final APIs to Flux."
      },
      {
        "code": "java.method.finalMethodAddedToNonFinalClass",
        "new": "method <V> reactor.core.publisher.Flux<V> reactor.core.publisher.Flux<T>::switchOnFirst(java.util.function.BiFunction<reactor.core.publisher.Signal<? extends T>, reactor.core.publisher.Flux<T>, org.reactivestreams.Publisher<? extends V>>, boolean) @ com.azure.core.util.paging.ContinuablePagedFluxCore<C, T, P extends com.azure.core.util.paging.ContinuablePage<C extends java.lang.Object, T extends java.lang.Object>>",
        "justification": "Reactor added new final APIs to Flux."
      },
      {
        "code": "java.class.externalClassExposedInAPI",
        "new": "class com.azure.data.schemaregistry.SchemaRegistryAsyncClient",
        "justification": "This is a preview release"
      },
      {
        "code": "java.class.externalClassExposedInAPI",
        "new": "class com.azure.data.schemaregistry.models.SchemaProperties",
        "justification": "This is a preview release"
      },
      {
        "code": "java.class.externalClassExposedInAPI",
        "new": "class com.azure.data.schemaregistry.models.SerializationType",
        "justification": "This is a preview release"
      },
      {
        "code": "java.method.defaultMethodAddedToInterface",
        "new": "method com.azure.core.http.HttpPipelinePosition com.azure.core.http.policy.HttpPipelinePolicy::getPipelinePosition()",
        "justification": "Default interface method"
      },
      {
        "code": "java.method.parameterTypeParameterChanged",
        "old": "parameter void com.azure.core.amqp.models.AmqpDataBody::<init>(===java.lang.Iterable<com.azure.core.amqp.models.BinaryData>===)",
        "new": "parameter void com.azure.core.amqp.models.AmqpDataBody::<init>(===java.lang.Iterable<byte[]>===)",
        "justification": "Remove BinaryData to perform GA release."
      },
      {
        "code": "java.method.returnTypeTypeParametersChanged",
        "old": "method com.azure.core.util.IterableStream<com.azure.core.amqp.models.BinaryData> com.azure.core.amqp.models.AmqpDataBody::getData()",
        "new": "method com.azure.core.util.IterableStream<byte[]> com.azure.core.amqp.models.AmqpDataBody::getData()",
        "justification": "Remove BinaryData to perform GA release."
      },
      {
        "code": "java.class.removed",
        "old": "class com.azure.core.amqp.models.BinaryData",
        "justification": "Remove BinaryData to perform GA release."
      },
      {
        "regex": true,
        "code": "java\\.class\\.externalClassExposedInAPI",
        "new": "(interface|class|enum) io\\.opentelemetry.*",
        "justification": "Azure Monitor Exporter is allowed to use OpenTelemetry types in public APIs as it implements interfaces defined by OpenTelemetry"
      },
      {
        "code": "java.annotation.attributeAdded",
        "old": "class com.azure.messaging.eventhubs.EventHubClientBuilder",
        "new": "class com.azure.messaging.eventhubs.EventHubClientBuilder",
        "justification": "Setting protocol to AMQP in @ServiceClientBuilder annotation is not a breaking change"
      },
      {
        "code": "java.annotation.added",
        "new": "class com.azure.storage.blob.models.PageList",
        "justification": "Annotation required to resolve deserialization bug."
      },
      {
        "code": "java.annotation.added",
        "new": "class com.azure.storage.file.datalake.models.PathHttpHeaders",
        "justification": "Annotation added when migrating to new generator, it should not break anything."
      },
      {
        "code": "java.annotation.attributeValueChanged",
        "old": "class com.azure.storage.file.share.models.ShareProtocolSettings",
        "new": "class com.azure.storage.file.share.models.ShareProtocolSettings",
        "justification": "Annotation required to resolve a swagger error. The value is now correct."
      },
      {
        "code": "java.annotation.attributeValueChanged",
        "old": "class com.azure.storage.file.share.models.ShareSmbSettings",
        "new": "class com.azure.storage.file.share.models.ShareSmbSettings",
        "justification": "Annotation required to resolve a swagger error. The value is now correct."
      },
      {
        "code": "java.method.returnTypeChanged",
        "old": "method com.azure.core.util.IterableStream<byte[]> com.azure.core.amqp.models.AmqpDataBody::getData()",
        "new": "method java.util.List<byte[]> com.azure.core.amqp.models.AmqpDataBody::getData()",
        "justification": "Updated "
      },
      {
        "code": "java.class.removed",
        "old": "class com.azure.core.amqp.models.AmqpDataBody",
        "justification": "Renamed as AmqpMessageBody."
      },
      {
        "code": "java.class.kindChanged",
        "old": "interface com.azure.core.amqp.models.AmqpMessageBody",
        "new": "class com.azure.core.amqp.models.AmqpMessageBody",
        "justification": "AmqpMessageBody is class representing all the new AMQP data types."
      },
      {
        "code": "java.class.nowFinal",
        "old": "interface com.azure.core.amqp.models.AmqpMessageBody",
        "new": "class com.azure.core.amqp.models.AmqpMessageBody",
        "justification": "Made it final."
      },
      {
        "code": "java.class.removed",
        "old": "enum com.azure.core.amqp.models.AmqpBodyType",
        "justification": "Because It is renamed to AmqpMessageBodyType"
      },
      {
        "code": "java.method.returnTypeChanged",
        "old": "method com.azure.core.amqp.models.AmqpBodyType com.azure.core.amqp.models.AmqpMessageBody::getBodyType()",
        "new": "method com.azure.core.amqp.models.AmqpMessageBodyType com.azure.core.amqp.models.AmqpMessageBody::getBodyType()",
        "justification": "Renamed to match AmqpMessage prefix."
      },
      {
        "code": "java.method.returnTypeChanged",
        "old": "method java.lang.String com.azure.core.amqp.models.AmqpMessageProperties::getCorrelationId()",
        "new": "method com.azure.core.amqp.models.AmqpMessageId com.azure.core.amqp.models.AmqpMessageProperties::getCorrelationId()",
        "justification": "New return type AmqpMessageId."
      },
      {
        "code": "java.method.returnTypeChanged",
        "old": "method java.lang.String com.azure.core.amqp.models.AmqpMessageProperties::getMessageId()",
        "new": "method com.azure.core.amqp.models.AmqpMessageId com.azure.core.amqp.models.AmqpMessageProperties::getMessageId()",
        "justification": "New return type."
      },
      {
        "code": "java.method.returnTypeChanged",
        "old": "method java.lang.String com.azure.core.amqp.models.AmqpMessageProperties::getReplyTo()",
        "new": "method com.azure.core.amqp.models.AmqpAddress com.azure.core.amqp.models.AmqpMessageProperties::getReplyTo()",
        "justification": "New return type."
      },
      {
        "code": "java.method.returnTypeChanged",
        "old": "method java.lang.String com.azure.core.amqp.models.AmqpMessageProperties::getTo()",
        "new": "method com.azure.core.amqp.models.AmqpAddress com.azure.core.amqp.models.AmqpMessageProperties::getTo()",
        "justification": "New return type."
      },
      {
        "code": "java.method.parameterTypeChanged",
        "old": "parameter com.azure.core.amqp.models.AmqpMessageProperties com.azure.core.amqp.models.AmqpMessageProperties::setCorrelationId(===java.lang.String===)",
        "new": "parameter com.azure.core.amqp.models.AmqpMessageProperties com.azure.core.amqp.models.AmqpMessageProperties::setCorrelationId(===com.azure.core.amqp.models.AmqpMessageId===)",
        "justification": "Introduced new type AmqpMessageId."
      },
      {
        "code": "java.method.parameterTypeChanged",
        "old": "parameter com.azure.core.amqp.models.AmqpMessageProperties com.azure.core.amqp.models.AmqpMessageProperties::setMessageId(===java.lang.String===)",
        "new": "parameter com.azure.core.amqp.models.AmqpMessageProperties com.azure.core.amqp.models.AmqpMessageProperties::setMessageId(===com.azure.core.amqp.models.AmqpMessageId===)",
        "justification": "Introduced new type AmqpMessageId."
      },
      {
        "code": "java.method.parameterTypeChanged",
        "old": "parameter com.azure.core.amqp.models.AmqpMessageProperties com.azure.core.amqp.models.AmqpMessageProperties::setReplyTo(===java.lang.String===)",
        "new": "parameter com.azure.core.amqp.models.AmqpMessageProperties com.azure.core.amqp.models.AmqpMessageProperties::setReplyTo(===com.azure.core.amqp.models.AmqpAddress===)",
        "justification": "Introduced new type AmqpAddress."
      },
      {
        "code": "java.method.parameterTypeChanged",
        "old": "parameter com.azure.core.amqp.models.AmqpMessageProperties com.azure.core.amqp.models.AmqpMessageProperties::setTo(===java.lang.String===)",
        "new": "parameter com.azure.core.amqp.models.AmqpMessageProperties com.azure.core.amqp.models.AmqpMessageProperties::setTo(===com.azure.core.amqp.models.AmqpAddress===)",
        "justification": "Introduced new type AmqpAddress."
      },
      {
        "code": "java.method.removed",
        "old": "method void com.azure.core.amqp.models.AmqpAnnotatedMessage::<init>(com.azure.core.amqp.models.AmqpAnnotatedMessage)",
        "justification": "Removed copy constructor, It is not required for Service bus message."
      },
      {
        "code": "java.method.defaultMethodAddedToInterface",
        "new": "method reactor.core.publisher.Mono<com.azure.core.http.HttpResponse> com.azure.core.http.HttpClient::send(com.azure.core.http.HttpRequest, com.azure.core.util.Context)",
        "justification": "Default interface method"
      },
      {
        "code": "java.method.staticMethodAddedToInterface",
        "new": "method com.azure.core.http.HttpClient com.azure.core.http.HttpClient::createDefault(com.azure.core.util.HttpClientOptions)",
        "justification": "Default implementation"
      },
      {
        "code": "java.method.added",
        "new": "method void com.azure.core.http.HttpHeader::<init>(java.lang.String, java.util.List<java.lang.String>)",
        "justification": "New constructor"
      },
      {
        "code": "java.method.added",
        "new": "method com.azure.core.http.HttpHeaders com.azure.core.http.HttpHeaders::set(java.lang.String, java.lang.String)",
        "justification": "New method"
      },
      {
        "code": "java.method.added",
        "new": "method com.azure.core.http.HttpHeaders com.azure.core.http.HttpHeaders::set(java.lang.String, java.util.List<java.lang.String>)",
        "justification": "New method"
      },
      {
        "code": "java.method.added",
        "new": "method com.azure.core.http.HttpHeaders com.azure.core.http.HttpHeaders::setAll(java.util.Map<java.lang.String, java.util.List<java.lang.String>>)",
        "justification": "New method"
      },
      {
        "code": "java.method.added",
        "new": "method void com.azure.core.util.Header::<init>(java.lang.String, java.util.List<java.lang.String>)",
        "justification": "New method"
      },
      {
        "code": "java.method.added",
        "new": "method void com.azure.core.util.Header::<init>(java.lang.String, java.lang.String[])",
        "justification": "New method"
      },
      {
        "code": "java.method.added",
        "new": "method java.util.List<java.lang.String> com.azure.core.util.Header::getValuesList()",
        "justification": "New method"
      },
      {
        "code": "java.method.added",
        "new": "method com.azure.core.util.polling.PollerFlux<T, U> com.azure.core.util.polling.PollerFlux<T, U>::setPollInterval(java.time.Duration)",
        "justification": "New method"
      },
      {
        "code": "java.method.added",
        "new": "method com.azure.core.credential.TokenRequestContext com.azure.core.credential.TokenRequestContext::setClaims(java.lang.String)",
        "justification": "New method"
      },
      {
        "code": "java.method.added",
        "new": "method java.lang.String com.azure.core.credential.TokenRequestContext::getClaims()",
        "justification": "New method"
      },
      {
        "code": "java.method.defaultMethodAddedToInterface",
        "new": "method com.azure.core.util.polling.SyncPoller<T, U> com.azure.core.util.polling.SyncPoller<T, U>::setPollInterval(java.time.Duration)",
        "justification": "Default implementation"
      },
      {
        "regex": true,
        "code": "java\\.annotation\\.(added|attributeValueChanged|attributeAdded)",
        "new": "(class|method void|parameter void) com\\.azure\\.search\\.documents\\.indexes\\.models\\..*",
        "justification": "Generated classes were moved into public API, these annotations were already being used in implementation used during serialization and deserialization."
      },
      {
        "code": "java.field.constantValueChanged",
        "old": "field com.azure.messaging.eventgrid.SystemEventNames.COMMUNICATION_CHAT_MESSAGE_REMOVED_FROM_THREAD",
        "new": "field com.azure.messaging.eventgrid.SystemEventNames.COMMUNICATION_CHAT_MESSAGE_REMOVED_FROM_THREAD",
        "justification": "Correct the event type defined in swagger file"
      },
      {
        "code": "java.field.constantValueChanged",
        "old": "field com.azure.messaging.eventgrid.SystemEventNames.COMMUNICATION_CHAT_PARTICIPANT_ADDED_TO_THREAD",
        "new": "field com.azure.messaging.eventgrid.SystemEventNames.COMMUNICATION_CHAT_PARTICIPANT_ADDED_TO_THREAD",
        "justification": "Correct the event type defined in swagger file"
      },
      {
        "code": "java.method.added",
        "new": "method com.azure.core.http.ProxyOptions com.azure.core.http.ProxyOptions::fromConfiguration(com.azure.core.util.Configuration, boolean)",
        "justification": "Method exposed from Azure Core"
      },
      {
        "code": "java.method.defaultMethodAddedToInterface",
        "new": "method <T> T com.azure.core.util.serializer.SerializerAdapter::deserialize(byte[], java.lang.reflect.Type, com.azure.core.util.serializer.SerializerEncoding) throws java.io.IOException",
        "justification": "Method exposed from Azure Core"
      },
      {
        "code": "java.method.defaultMethodAddedToInterface",
        "new": "method byte[] com.azure.core.util.serializer.SerializerAdapter::serializeToBytes(java.lang.Object, com.azure.core.util.serializer.SerializerEncoding) throws java.io.IOException",
        "justification": "Method exposed from Azure Core"
      },
      {
        "code": "java.annotation.attributeValueChanged",
        "old": "@interface com.azure.core.annotation.ServiceClient",
        "new": "@interface com.azure.core.annotation.ServiceClient",
        "justification": "Updated the retention policy from SOURCE to CLASS which is not considered a public API change"
      },
      {
        "code": "java.annotation.attributeValueChanged",
        "old": "@interface com.azure.core.annotation.ServiceMethod",
        "new": "@interface com.azure.core.annotation.ServiceMethod",
        "justification": "Updated the retention policy from SOURCE to CLASS which is not considered a public API change"
      },
      {
        "code": "java.method.visibilityReduced",
        "new": "method java.util.function.Predicate<C> com.azure.core.util.paging.ContinuablePagedFlux<C, T, P extends com.azure.core.util.paging.ContinuablePage<C extends java.lang.Object, T extends java.lang.Object>>::getContinuationPredicate()",
        "justification": "Adding a final method to an abstract class that is rarely extended. New final method uses an unlikely name that wouldn't be found in sub-types."
      },
      {
        "regex": true,
        "code": "java\\.method\\.finalMethodAddedToNonFinalClass",
        "new": "method java\\.util\\.function\\.Predicate<C> com\\.azure\\.core\\.util\\.paging\\.ContinuablePagedFlux<C, T, P extends com\\.azure\\.core\\.util\\.paging\\.ContinuablePage<C extends java\\.lang\\.Object, T extends java\\.lang\\.Object>>::getContinuationPredicate\\(\\).*",
        "justification": "Adding a final method to an abstract class that is rarely extended. New final method uses an unlikely name that wouldn't be found in sub-types."
      },
      {
        "regex": true,
        "code": "java\\.annotation\\.added",
        "old": ".*",
        "annotationType": "com\\.azure\\.core\\.annotation\\.Service(Method|Client)",
        "justification": "These are SDK metadata annotations and don't affect runtime behavior."
      },
      {
        "code": "java.annotation.attributeValueChanged",
        "new": "@interface com.azure.core.annotation.JsonFlatten",
        "justification": "Changes made the annotation more permissive on the target types."
      },
      {
        "code": "java.field.serialVersionUIDUnchanged",
        "old": "field com.azure.core.amqp.exception.AmqpErrorContext.serialVersionUID",
        "new": "field com.azure.core.amqp.exception.AmqpErrorContext.serialVersionUID",
        "justification": "The field ErrorInfo was added to AmqpErrorContext, but no existing fields were removed or changed."
      },
      {
        "code": "java.method.added",
        "new": "method com.azure.core.util.HttpClientOptions com.azure.core.util.HttpClientOptions::setReadTimeout(java.time.Duration)",
        "justification": "New Setter method."
      },
      {
        "code": "java.method.added",
        "new": "method com.azure.core.util.HttpClientOptions com.azure.core.util.HttpClientOptions::setResponseTimeout(java.time.Duration)",
        "justification": "New Setter method."
      },
      {
        "code": "java.method.added",
        "new": "method java.time.Duration com.azure.core.util.HttpClientOptions::getConnectionIdleTimeout()",
        "package": "com.azure.core.util",
        "justification": "New getter method"
      },
      {
<<<<<<< HEAD
          "code": "java.method.added",
          "new": "method com.azure.core.util.HttpClientOptions com.azure.core.util.HttpClientOptions::setResponseTimeout(java.time.Duration)",
          "justification": "New Setter method."
      },
      {
        "code": "java.annotation.attributeValueChanged",
        "old": "method byte[] com.azure.security.keyvault.keys.models.JsonWebKey::getD()",
        "new": "method byte[] com.azure.security.keyvault.keys.models.JsonWebKey::getD()",
        "justification": "The class used by the serialization/deserialization annotations is package private and moving it is not a breaking change."
      },
      {
        "code": "java.annotation.attributeValueChanged",
        "old": "method byte[] com.azure.security.keyvault.keys.models.JsonWebKey::getDp()",
        "new": "method byte[] com.azure.security.keyvault.keys.models.JsonWebKey::getDp()",
        "justification": "The class used by the serialization/deserialization annotations is package private and moving it is not a breaking change."
      },
      {
        "code": "java.annotation.attributeValueChanged",
        "old": "method byte[] com.azure.security.keyvault.keys.models.JsonWebKey::getDq()",
        "new": "method byte[] com.azure.security.keyvault.keys.models.JsonWebKey::getDq()",
        "justification": "The class used by the serialization/deserialization annotations is package private and moving it is not a breaking change."
      },
      {
        "code": "java.annotation.attributeValueChanged",
        "old": "method byte[] com.azure.security.keyvault.keys.models.JsonWebKey::getE()",
        "new": "method byte[] com.azure.security.keyvault.keys.models.JsonWebKey::getE()",
        "justification": "The class used by the serialization/deserialization annotations is package private and moving it is not a breaking change."
      },
      {
        "code": "java.annotation.attributeValueChanged",
        "old": "method byte[] com.azure.security.keyvault.keys.models.JsonWebKey::getK()",
        "new": "method byte[] com.azure.security.keyvault.keys.models.JsonWebKey::getK()",
        "justification": "The class used by the serialization/deserialization annotations is package private and moving it is not a breaking change."
      },
      {
        "code": "java.annotation.attributeValueChanged",
        "old": "method byte[] com.azure.security.keyvault.keys.models.JsonWebKey::getN()",
        "new": "method byte[] com.azure.security.keyvault.keys.models.JsonWebKey::getN()",
        "justification": "The class used by the serialization/deserialization annotations is package private and moving it is not a breaking change."
      },
      {
        "code": "java.annotation.attributeValueChanged",
        "old": "method byte[] com.azure.security.keyvault.keys.models.JsonWebKey::getP()",
        "new": "method byte[] com.azure.security.keyvault.keys.models.JsonWebKey::getP()",
        "justification": "The class used by the serialization/deserialization annotations is package private and moving it is not a breaking change."
      },
      {
        "code": "java.annotation.attributeValueChanged",
        "old": "method byte[] com.azure.security.keyvault.keys.models.JsonWebKey::getQ()",
        "new": "method byte[] com.azure.security.keyvault.keys.models.JsonWebKey::getQ()",
        "justification": "The class used by the serialization/deserialization annotations is package private and moving it is not a breaking change."
      },
      {
        "code": "java.annotation.attributeValueChanged",
        "old": "method byte[] com.azure.security.keyvault.keys.models.JsonWebKey::getQi()",
        "new": "method byte[] com.azure.security.keyvault.keys.models.JsonWebKey::getQi()",
        "justification": "The class used by the serialization/deserialization annotations is package private and moving it is not a breaking change."
      },
      {
        "code": "java.annotation.attributeValueChanged",
        "old": "method byte[] com.azure.security.keyvault.keys.models.JsonWebKey::getT()",
        "new": "method byte[] com.azure.security.keyvault.keys.models.JsonWebKey::getT()",
        "justification": "The class used by the serialization/deserialization annotations is package private and moving it is not a breaking change."
      },
      {
        "code": "java.annotation.attributeValueChanged",
        "old": "method byte[] com.azure.security.keyvault.keys.models.JsonWebKey::getX()",
        "new": "method byte[] com.azure.security.keyvault.keys.models.JsonWebKey::getX()",
        "justification": "The class used by the serialization/deserialization annotations is package private and moving it is not a breaking change."
      },
      {
        "code": "java.annotation.attributeValueChanged",
        "old": "method byte[] com.azure.security.keyvault.keys.models.JsonWebKey::getY()",
        "new": "method byte[] com.azure.security.keyvault.keys.models.JsonWebKey::getY()",
        "justification": "The class used by the serialization/deserialization annotations is package private and moving it is not a breaking change."
=======
        "code": "java.method.added",
        "new": "method java.lang.Integer com.azure.core.util.HttpClientOptions::getMaximumConnectionPoolSize()",
        "package": "com.azure.core.util",
        "justification": "New getter method"
      },
      {
        "code": "java.method.added",
        "new": "method com.azure.core.util.HttpClientOptions com.azure.core.util.HttpClientOptions::setConnectionIdleTimeout(java.time.Duration)",
        "package": "com.azure.core.util",
        "justification": "New setter method"
      },
      {
        "code": "java.method.added",
        "new": "method com.azure.core.util.HttpClientOptions com.azure.core.util.HttpClientOptions::setMaximumConnectionPoolSize(java.lang.Integer)",
        "package": "com.azure.core.util",
        "justification": "New setter method"
>>>>>>> cfd878f9
      }
    ]
  }
]<|MERGE_RESOLUTION|>--- conflicted
+++ resolved
@@ -530,83 +530,6 @@
         "justification": "New getter method"
       },
       {
-<<<<<<< HEAD
-          "code": "java.method.added",
-          "new": "method com.azure.core.util.HttpClientOptions com.azure.core.util.HttpClientOptions::setResponseTimeout(java.time.Duration)",
-          "justification": "New Setter method."
-      },
-      {
-        "code": "java.annotation.attributeValueChanged",
-        "old": "method byte[] com.azure.security.keyvault.keys.models.JsonWebKey::getD()",
-        "new": "method byte[] com.azure.security.keyvault.keys.models.JsonWebKey::getD()",
-        "justification": "The class used by the serialization/deserialization annotations is package private and moving it is not a breaking change."
-      },
-      {
-        "code": "java.annotation.attributeValueChanged",
-        "old": "method byte[] com.azure.security.keyvault.keys.models.JsonWebKey::getDp()",
-        "new": "method byte[] com.azure.security.keyvault.keys.models.JsonWebKey::getDp()",
-        "justification": "The class used by the serialization/deserialization annotations is package private and moving it is not a breaking change."
-      },
-      {
-        "code": "java.annotation.attributeValueChanged",
-        "old": "method byte[] com.azure.security.keyvault.keys.models.JsonWebKey::getDq()",
-        "new": "method byte[] com.azure.security.keyvault.keys.models.JsonWebKey::getDq()",
-        "justification": "The class used by the serialization/deserialization annotations is package private and moving it is not a breaking change."
-      },
-      {
-        "code": "java.annotation.attributeValueChanged",
-        "old": "method byte[] com.azure.security.keyvault.keys.models.JsonWebKey::getE()",
-        "new": "method byte[] com.azure.security.keyvault.keys.models.JsonWebKey::getE()",
-        "justification": "The class used by the serialization/deserialization annotations is package private and moving it is not a breaking change."
-      },
-      {
-        "code": "java.annotation.attributeValueChanged",
-        "old": "method byte[] com.azure.security.keyvault.keys.models.JsonWebKey::getK()",
-        "new": "method byte[] com.azure.security.keyvault.keys.models.JsonWebKey::getK()",
-        "justification": "The class used by the serialization/deserialization annotations is package private and moving it is not a breaking change."
-      },
-      {
-        "code": "java.annotation.attributeValueChanged",
-        "old": "method byte[] com.azure.security.keyvault.keys.models.JsonWebKey::getN()",
-        "new": "method byte[] com.azure.security.keyvault.keys.models.JsonWebKey::getN()",
-        "justification": "The class used by the serialization/deserialization annotations is package private and moving it is not a breaking change."
-      },
-      {
-        "code": "java.annotation.attributeValueChanged",
-        "old": "method byte[] com.azure.security.keyvault.keys.models.JsonWebKey::getP()",
-        "new": "method byte[] com.azure.security.keyvault.keys.models.JsonWebKey::getP()",
-        "justification": "The class used by the serialization/deserialization annotations is package private and moving it is not a breaking change."
-      },
-      {
-        "code": "java.annotation.attributeValueChanged",
-        "old": "method byte[] com.azure.security.keyvault.keys.models.JsonWebKey::getQ()",
-        "new": "method byte[] com.azure.security.keyvault.keys.models.JsonWebKey::getQ()",
-        "justification": "The class used by the serialization/deserialization annotations is package private and moving it is not a breaking change."
-      },
-      {
-        "code": "java.annotation.attributeValueChanged",
-        "old": "method byte[] com.azure.security.keyvault.keys.models.JsonWebKey::getQi()",
-        "new": "method byte[] com.azure.security.keyvault.keys.models.JsonWebKey::getQi()",
-        "justification": "The class used by the serialization/deserialization annotations is package private and moving it is not a breaking change."
-      },
-      {
-        "code": "java.annotation.attributeValueChanged",
-        "old": "method byte[] com.azure.security.keyvault.keys.models.JsonWebKey::getT()",
-        "new": "method byte[] com.azure.security.keyvault.keys.models.JsonWebKey::getT()",
-        "justification": "The class used by the serialization/deserialization annotations is package private and moving it is not a breaking change."
-      },
-      {
-        "code": "java.annotation.attributeValueChanged",
-        "old": "method byte[] com.azure.security.keyvault.keys.models.JsonWebKey::getX()",
-        "new": "method byte[] com.azure.security.keyvault.keys.models.JsonWebKey::getX()",
-        "justification": "The class used by the serialization/deserialization annotations is package private and moving it is not a breaking change."
-      },
-      {
-        "code": "java.annotation.attributeValueChanged",
-        "old": "method byte[] com.azure.security.keyvault.keys.models.JsonWebKey::getY()",
-        "new": "method byte[] com.azure.security.keyvault.keys.models.JsonWebKey::getY()",
-        "justification": "The class used by the serialization/deserialization annotations is package private and moving it is not a breaking change."
-=======
         "code": "java.method.added",
         "new": "method java.lang.Integer com.azure.core.util.HttpClientOptions::getMaximumConnectionPoolSize()",
         "package": "com.azure.core.util",
@@ -623,7 +546,83 @@
         "new": "method com.azure.core.util.HttpClientOptions com.azure.core.util.HttpClientOptions::setMaximumConnectionPoolSize(java.lang.Integer)",
         "package": "com.azure.core.util",
         "justification": "New setter method"
->>>>>>> cfd878f9
+      },
+      {
+        "code": "java.method.added",
+          "new": "method com.azure.core.util.HttpClientOptions com.azure.core.util.HttpClientOptions::setResponseTimeout(java.time.Duration)",
+          "justification": "New Setter method."
+      },
+      {
+        "code": "java.annotation.attributeValueChanged",
+        "old": "method byte[] com.azure.security.keyvault.keys.models.JsonWebKey::getD()",
+        "new": "method byte[] com.azure.security.keyvault.keys.models.JsonWebKey::getD()",
+        "justification": "The class used by the serialization/deserialization annotations is package private and moving it is not a breaking change."
+      },
+      {
+        "code": "java.annotation.attributeValueChanged",
+        "old": "method byte[] com.azure.security.keyvault.keys.models.JsonWebKey::getDp()",
+        "new": "method byte[] com.azure.security.keyvault.keys.models.JsonWebKey::getDp()",
+        "justification": "The class used by the serialization/deserialization annotations is package private and moving it is not a breaking change."
+      },
+      {
+        "code": "java.annotation.attributeValueChanged",
+        "old": "method byte[] com.azure.security.keyvault.keys.models.JsonWebKey::getDq()",
+        "new": "method byte[] com.azure.security.keyvault.keys.models.JsonWebKey::getDq()",
+        "justification": "The class used by the serialization/deserialization annotations is package private and moving it is not a breaking change."
+      },
+      {
+        "code": "java.annotation.attributeValueChanged",
+        "old": "method byte[] com.azure.security.keyvault.keys.models.JsonWebKey::getE()",
+        "new": "method byte[] com.azure.security.keyvault.keys.models.JsonWebKey::getE()",
+        "justification": "The class used by the serialization/deserialization annotations is package private and moving it is not a breaking change."
+      },
+      {
+        "code": "java.annotation.attributeValueChanged",
+        "old": "method byte[] com.azure.security.keyvault.keys.models.JsonWebKey::getK()",
+        "new": "method byte[] com.azure.security.keyvault.keys.models.JsonWebKey::getK()",
+        "justification": "The class used by the serialization/deserialization annotations is package private and moving it is not a breaking change."
+      },
+      {
+        "code": "java.annotation.attributeValueChanged",
+        "old": "method byte[] com.azure.security.keyvault.keys.models.JsonWebKey::getN()",
+        "new": "method byte[] com.azure.security.keyvault.keys.models.JsonWebKey::getN()",
+        "justification": "The class used by the serialization/deserialization annotations is package private and moving it is not a breaking change."
+      },
+      {
+        "code": "java.annotation.attributeValueChanged",
+        "old": "method byte[] com.azure.security.keyvault.keys.models.JsonWebKey::getP()",
+        "new": "method byte[] com.azure.security.keyvault.keys.models.JsonWebKey::getP()",
+        "justification": "The class used by the serialization/deserialization annotations is package private and moving it is not a breaking change."
+      },
+      {
+        "code": "java.annotation.attributeValueChanged",
+        "old": "method byte[] com.azure.security.keyvault.keys.models.JsonWebKey::getQ()",
+        "new": "method byte[] com.azure.security.keyvault.keys.models.JsonWebKey::getQ()",
+        "justification": "The class used by the serialization/deserialization annotations is package private and moving it is not a breaking change."
+      },
+      {
+        "code": "java.annotation.attributeValueChanged",
+        "old": "method byte[] com.azure.security.keyvault.keys.models.JsonWebKey::getQi()",
+        "new": "method byte[] com.azure.security.keyvault.keys.models.JsonWebKey::getQi()",
+        "justification": "The class used by the serialization/deserialization annotations is package private and moving it is not a breaking change."
+      },
+      {
+        "code": "java.annotation.attributeValueChanged",
+        "old": "method byte[] com.azure.security.keyvault.keys.models.JsonWebKey::getT()",
+        "new": "method byte[] com.azure.security.keyvault.keys.models.JsonWebKey::getT()",
+        "justification": "The class used by the serialization/deserialization annotations is package private and moving it is not a breaking change."
+      },
+      {
+        "code": "java.annotation.attributeValueChanged",
+        "old": "method byte[] com.azure.security.keyvault.keys.models.JsonWebKey::getX()",
+        "new": "method byte[] com.azure.security.keyvault.keys.models.JsonWebKey::getX()",
+        "justification": "The class used by the serialization/deserialization annotations is package private and moving it is not a breaking change."
+      },
+      {
+        "code": "java.annotation.attributeValueChanged",
+        "old": "method byte[] com.azure.security.keyvault.keys.models.JsonWebKey::getY()",
+        "new": "method byte[] com.azure.security.keyvault.keys.models.JsonWebKey::getY()",
+        "justification": "The class used by the serialization/deserialization annotations is package private and moving it is not a breaking change."
       }
     ]
   }
