--- conflicted
+++ resolved
@@ -59,14 +59,11 @@
     <Bug pattern="PZLA_PREFER_ZERO_LENGTH_ARRAYS"/>
   </Match>
 
-<<<<<<< HEAD
-=======
   <Match>
     <Class name="com.azure.core.implementation.Base64Url"/>
     <Bug pattern="PZLA_PREFER_ZERO_LENGTH_ARRAYS"/>
   </Match>
 
->>>>>>> 5ff8e175
   <!-- Suppress non-null warning in the case that we change the code and it is possible for
   KeyVaultCredentials.getAuthenticationCredentials to return null. -->
   <Match>
@@ -272,7 +269,12 @@
 
   <!-- No need to implements cloneable. -->
   <Match>
-    <Class name="com.azure.core.http.HttpPipelineNextPolicy"/>
+    <Or>
+      <Class name="com.azure.core.http.HttpPipelineNextPolicy"/>
+      <Class name="com.azure.core.http.HttpRequest"/>
+      <Class
+          name="~com\.azure\.core\.auth\.credentials\.(MSIConfigurationForAppService|MSIConfigurationForVirtualMachine)"/>
+    </Or>
     <Bug pattern="CN_IMPLEMENTS_CLONE_BUT_NOT_CLONEABLE"/>
   </Match>
 
@@ -280,12 +282,6 @@
   <Match>
     <Class name="com.azure.core.implementation.util.FluxUtil"/>
     <Bug pattern="UWF_FIELD_NOT_INITIALIZED_IN_CONSTRUCTOR"/>
-  </Match>
-
-  <Match>
-    <Class
-        name="~com\.azure\.core\.auth\.credentials\.(MSIConfigurationForAppService|MSIConfigurationForVirtualMachine)"/>
-    <Bug pattern="CN_IMPLEMENTS_CLONE_BUT_NOT_CLONEABLE"/>
   </Match>
 
   <!-- The BaseURl and REST API treat NULL and EMPTY as different things. Necessary to keep NULL value. -->
@@ -381,16 +377,10 @@
   <!-- Exclude the confusing name bugs as it is designed to name the same as autorest. -->
   <Match>
     <Or>
-<<<<<<< HEAD
-      <Package name="com.microsoft.azure.storage.blob"/>
-      <Package name="com.azure.storage.file.models"/>
-      <Class name="com.azure.storage.blob.HTTPGetterInfo"/>
-=======
       <Class name="com.azure.storage.blob.HttpGetterInfo"/>
       <Class name="com.azure.storage.blob.BlobProperties"/>
       <Class name="com.azure.storage.blob.BlobContainerProperties"/>
       <Class name="com.azure.storage.file.share.implementation.models.DirectoryCreateHeaders"/>
->>>>>>> 5ff8e175
     </Or>
     <Bug pattern="NM_CONFUSING"/>
   </Match>
@@ -459,14 +449,9 @@
   <!-- Incorrect flagging, if the response is null a StorageException would have been thrown -->
   <Match>
     <Or>
-<<<<<<< HEAD
-      <Class name="com.azure.storage.blob.BlobInputStream"/>
-      <Class name="com.azure.storage.blob.BlobOutputStream$AppendBlobOutputStream"/>
-=======
       <Class name="com.azure.storage.blob.specialized.BlobInputStream"/>
       <Class name="com.azure.storage.file.share.StorageFileInputStream"/>
       <Class name="com.azure.storage.blob.specialized.BlobOutputStream$AppendBlobOutputStream"/>
->>>>>>> 5ff8e175
       <Class name="com.azure.storage.queue.QueueServiceClient"/>
     </Or>
     <Bug pattern="NP_NULL_ON_SOME_PATH_FROM_RETURN_VALUE"/>
@@ -479,22 +464,9 @@
     <Bug pattern="NP_NULL_PARAM_DEREF_ALL_TARGETS_DANGEROUS"/>
   </Match>
 
-<<<<<<< HEAD
-  <!-- Incorrect flagging, if the response is null a HttpResponseException should be thrown
-  https://github.com/azure/azure-sdk-for-java/issues/4556 -->
-  <Match>
-    <Or>
-      <Class name="com.azure.security.keyvault.keys.KeyClient"/>
-      <Class name="com.azure.security.keyvault.secrets.SecretClient"/>
-    </Or>
-    <Bug pattern="NP_NULL_ON_SOME_PATH_FROM_RETURN_VALUE"/>
-  </Match>
-
-=======
->>>>>>> 5ff8e175
   <!-- Super doesn't need to be cloned since it is Object -->
   <Match>
-    <Class name="com.azure.core.util.configuration.Configuration"/>
+    <Class name="com.azure.core.util.Configuration"/>
     <Bug pattern="CN_IDIOM_NO_SUPER_CALL"/>
   </Match>
 
@@ -505,10 +477,6 @@
       <Class name="com.azure.security.keyvault.secrets.models.KeyVaultSecret"/>
       <Class name="com.azure.security.keyvault.secrets.models.SecretProperties"/>
       <Class name="com.azure.security.keyvault.keys.models.DeletedKey"/>
-<<<<<<< HEAD
-      <Class name="com.azure.security.keyvault.keys.models.Key"/>
-      <Class name="com.azure.security.keyvault.keys.models.KeyBase"/>
-=======
       <Class name="com.azure.security.keyvault.keys.models.KeyVaultKey"/>
       <Class name="com.azure.security.keyvault.keys.models.KeyProperties"/>
       <Class name="com.azure.security.keyvault.certificates.models.DeletedCertificate"/>
@@ -519,7 +487,6 @@
       <Class name="com.azure.security.keyvault.certificates.models.CertificatePolicy"/>
       <Class name="com.azure.security.keyvault.certificates.models.LifeTimeAction"/>
       <Class name="com.azure.security.keyvault.certificates.models.CertificateOperation"/>
->>>>>>> 5ff8e175
     </Or>
     <Bug pattern="UPM_UNCALLED_PRIVATE_METHOD"/>
   </Match>
@@ -553,8 +520,6 @@
     <Bug pattern="PZLA_PREFER_ZERO_LENGTH_ARRAYS"/>
   </Match>
 
-<<<<<<< HEAD
-=======
 
   <!-- Bytes array are designed to return null if it is null -->
   <Match>
@@ -574,7 +539,6 @@
     </Or>
     <Bug pattern="PZLA_PREFER_ZERO_LENGTH_ARRAYS"/>
   </Match>
->>>>>>> 5ff8e175
   <!-- It is fine to have un-used variables, unread fields, anonymous static inner classes in javadoc code samples. -->
   <Match>
     <Or>
@@ -609,7 +573,7 @@
 
   <!-- This is a false positive, it is possible for usingUserDelegation to be false. -->
   <Match>
-    <Class name="com.azure.storage.blob.BlobServiceSASSignatureValues"/>
+    <Class name="com.azure.storage.blob.specialized.BlobServiceSasSignatureValues"/>
     <Bug pattern="UC_USELESS_CONDITION"/>
   </Match>
 
@@ -619,15 +583,6 @@
     <Bug pattern="UWF_FIELD_NOT_INITIALIZED_IN_CONSTRUCTOR"/>
   </Match>
 
-<<<<<<< HEAD
-  <Match>
-    <Or>
-      <Class name="com.azure.storage.blob.models.StorageException"/>
-      <Class name="com.azure.storage.file.models.StorageException"/>
-      <Class name="com.azure.storage.queue.models.StorageException"/>
-    </Or>
-    <Bug pattern="SE_BAD_FIELD"/>
-=======
   <!-- Retry thus does not throw -->
   <Match>
     <Class name="com.azure.identity.implementation.msalextensions.CacheLock"/>
@@ -637,7 +592,6 @@
   <Match>
     <Class name="com.azure.identity.implementation.msalextensions.cachepersister.windows.WindowsDPAPICacheProtector"/>
     <Bug pattern="RV_RETURN_VALUE_IGNORED_BAD_PRACTICE"/>
->>>>>>> 5ff8e175
   </Match>
 
   <!-- FlatteningSerializer defines non-transient non-serializable instance field logger,
@@ -646,8 +600,6 @@
     <Class name="com.azure.core.implementation.serializer.jackson.FlatteningSerializer"/>
     <Bug pattern="SE_BAD_FIELD"/>
   </Match>
-<<<<<<< HEAD
-=======
 
   <!-- FIXME: spotbugs issues in core test packages -->
   <Match>
@@ -730,5 +682,4 @@
     <Bug pattern="CN_IMPLEMENTS_CLONE_BUT_NOT_CLONEABLE"/>
   </Match>
 
->>>>>>> 5ff8e175
 </FindBugsFilter>