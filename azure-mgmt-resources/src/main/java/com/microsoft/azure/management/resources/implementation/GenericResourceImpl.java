--- conflicted
+++ resolved
@@ -148,7 +148,6 @@
     }
 
     @Override
-<<<<<<< HEAD
     protected ServiceCall createResourceAsync(final ServiceCallback<Void> callback) {
         return client.createOrUpdateAsync(
                 resourceGroupName(),
@@ -162,15 +161,7 @@
     }
 
     @Override
-    public UpdateWithApiVersion update() throws Exception {
-        return this;
-    }
-
-    @Override
-    public GenericResource apply() throws Exception {
-=======
     public GenericResourceImpl apply() throws Exception {
->>>>>>> 51619764
         return create();
     }
 }