# Instructions for CODEOWNERS file format and automatic build failure notifications:
# https://github.com/Azure/azure-sdk/blob/master/docs/engineering-system/codeowners.md

###########
# SDK
###########

# Catch all
/sdk/ @joshfree @jonathangiles

# Service teams
<<<<<<< HEAD
/sdk/appconfiguration/       @alzimmermsft @conniey @sima-zhu
/sdk/batch/                  @xingwu1 @bgklein @matthchr
/sdk/core/                   @alzimmermsft @jianghaolu @srnagar @hemanttanwar
/sdk/cosmos/                 @moderakh @christopheranderson @kushagraThapar
/sdk/eventhubs/              @conniey @srnagar @mssfang
/sdk/identity/               @jianghaolu @g2vinay @hemanttanwar
/sdk/keyvault/               @g2vinay @samvaity
/sdk/servicebus/             @yvgopal @nemakam
/sdk/tracing/                @samvaity @alzimmermsft
=======
/sdk/appconfiguration/                            	@mssfang @alzimmermsft @conniey @sima-zhu
/sdk/batch/                                      	@xingwu1 @bgklein @matthchr
/sdk/cognitiveservices/ms-azure-cs-inkrecognizer	@minaltolpadi @olduroja @MAtifSaeed
/sdk/core/                                        	@alzimmermsft @jianghaolu @srnagar @hemanttanwar
/sdk/cosmos/                                      	@moderakh @christopheranderson @kushagraThapar
/sdk/eventhubs/                                   	@conniey @srnagar @mssfang
/sdk/identity/                                    	@jianghaolu @g2vinay @hemanttanwar
/sdk/keyvault/                                    	@g2vinay @samvaity
/sdk/servicebus/                                  	@yvgopal @nemakam
/sdk/tracing/                                    	@samvaity @alzimmermsft
>>>>>>> 5ff8e175

/sdk/storage/                				@rickle-msft @jaschrep-msft @gapra-msft @alzimmermsft @sima-zhu

# Management Plane
/**/resource-manager/        				@yaohaizh

###########
# Eng Sys
###########
/eng/   @weshaggard @mitchdenny @danieljurek
/eng/code-quality-reports/ @mssfang @JonathanGiles
/eng/jacoco-test-coverage/ @srnagar @JonathanGiles
/eng/spotbugs-aggregate-report/ @srnagar @JonathanGiles

/**/tests.yml   @danieljurek
/**/ci.yml      @mitchdenny<|MERGE_RESOLUTION|>--- conflicted
+++ resolved
@@ -1,5 +1,5 @@
 # Instructions for CODEOWNERS file format and automatic build failure notifications:
-# https://github.com/Azure/azure-sdk/blob/master/docs/engineering-system/codeowners.md
+# https://github.com/Azure/azure-sdk/blob/master/docs/policies/opensource.md#codeowners
 
 ###########
 # SDK
@@ -9,17 +9,6 @@
 /sdk/ @joshfree @jonathangiles
 
 # Service teams
-<<<<<<< HEAD
-/sdk/appconfiguration/       @alzimmermsft @conniey @sima-zhu
-/sdk/batch/                  @xingwu1 @bgklein @matthchr
-/sdk/core/                   @alzimmermsft @jianghaolu @srnagar @hemanttanwar
-/sdk/cosmos/                 @moderakh @christopheranderson @kushagraThapar
-/sdk/eventhubs/              @conniey @srnagar @mssfang
-/sdk/identity/               @jianghaolu @g2vinay @hemanttanwar
-/sdk/keyvault/               @g2vinay @samvaity
-/sdk/servicebus/             @yvgopal @nemakam
-/sdk/tracing/                @samvaity @alzimmermsft
-=======
 /sdk/appconfiguration/                            	@mssfang @alzimmermsft @conniey @sima-zhu
 /sdk/batch/                                      	@xingwu1 @bgklein @matthchr
 /sdk/cognitiveservices/ms-azure-cs-inkrecognizer	@minaltolpadi @olduroja @MAtifSaeed
@@ -30,7 +19,6 @@
 /sdk/keyvault/                                    	@g2vinay @samvaity
 /sdk/servicebus/                                  	@yvgopal @nemakam
 /sdk/tracing/                                    	@samvaity @alzimmermsft
->>>>>>> 5ff8e175
 
 /sdk/storage/                				@rickle-msft @jaschrep-msft @gapra-msft @alzimmermsft @sima-zhu
 
@@ -40,10 +28,10 @@
 ###########
 # Eng Sys
 ###########
-/eng/   @weshaggard @mitchdenny @danieljurek
-/eng/code-quality-reports/ @mssfang @JonathanGiles
-/eng/jacoco-test-coverage/ @srnagar @JonathanGiles
-/eng/spotbugs-aggregate-report/ @srnagar @JonathanGiles
+/eng/                               @JimSuplizio @mitchdenny @weshaggard @danieljurek
+/eng/code-quality-reports/          @mssfang @JonathanGiles
+/eng/jacoco-test-coverage/          @srnagar @JonathanGiles
+/eng/spotbugs-aggregate-report/     @srnagar @JonathanGiles
 
 /**/tests.yml   @danieljurek
 /**/ci.yml      @mitchdenny