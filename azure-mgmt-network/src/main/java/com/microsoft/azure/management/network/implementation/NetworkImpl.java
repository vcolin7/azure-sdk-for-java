/**
 * Copyright (c) Microsoft Corporation. All rights reserved.
 * Licensed under the MIT License. See License.txt in the project root for
 * license information.
 */
package com.microsoft.azure.management.network.implementation;

import com.microsoft.azure.management.network.Network;
import com.microsoft.azure.management.network.Subnet;
import com.microsoft.azure.management.resources.fluentcore.arm.models.implementation.GroupableResourceImpl;
<<<<<<< HEAD
=======
import com.microsoft.azure.management.resources.fluentcore.model.implementation.ResourceServiceCall;
import com.microsoft.rest.ServiceCall;
import com.microsoft.rest.ServiceCallback;
>>>>>>> 937bfd6b
import com.microsoft.rest.ServiceResponse;
import rx.Observable;
import rx.functions.Func1;
import rx.schedulers.Schedulers;

import java.util.ArrayList;
import java.util.Collections;
import java.util.List;
import java.util.Map;
import java.util.Map.Entry;
import java.util.TreeMap;

/**
 * Implementation for {@link Network} and its create and update interfaces.
 */
class NetworkImpl
    extends GroupableResourceImpl<
        Network,
        VirtualNetworkInner,
        NetworkImpl,
        NetworkManager>
    implements
        Network,
        Network.Definition,
        Network.Update {

    private final VirtualNetworksInner innerCollection;
    private TreeMap<String, Subnet> subnets;

    NetworkImpl(String name,
            final VirtualNetworkInner innerModel,
            final VirtualNetworksInner innerCollection,
            final NetworkManager networkManager) {
        super(name, innerModel, networkManager);
        this.innerCollection = innerCollection;
        initializeSubnetsFromInner();
    }

    private void initializeSubnetsFromInner() {
        this.subnets = new TreeMap<>();
        for (SubnetInner subnetInner : this.inner().subnets()) {
            SubnetImpl subnet = new SubnetImpl(subnetInner, this);
            this.subnets.put(subnetInner.name(), subnet);
        }
    }

    // Verbs

    @Override
    public NetworkImpl refresh() throws Exception {
        ServiceResponse<VirtualNetworkInner> response =
            this.innerCollection.get(this.resourceGroupName(), this.name());
        this.setInner(response.getBody());
        initializeSubnetsFromInner();
        return this;
    }

    @Override
    public Network apply() throws Exception {
        return this.create();
    }

    @Override
<<<<<<< HEAD
    public Observable<Network> applyAsync() {
        return createAsync();
=======
    public ServiceCall<Network> applyAsync(ServiceCallback<Network> callback) {
        return createAsync(callback);
>>>>>>> 937bfd6b
    }

    // Helpers

    NetworkImpl withSubnet(SubnetImpl subnet) {
        this.inner().subnets().add(subnet.inner());
        this.subnets.put(subnet.name(), subnet);
        return this;
    }

    NetworkManager myManager() {
        return super.myManager;
    }

    // Setters (fluent)

    @Override
    public NetworkImpl withDnsServer(String ipAddress) {
        this.inner().dhcpOptions().dnsServers().add(ipAddress);
        return this;
    }

    @Override
    public NetworkImpl withSubnet(String name, String cidr) {
        return this.defineSubnet(name)
            .withAddressPrefix(cidr)
            .attach();
    }

    @Override
    public NetworkImpl withSubnets(Map<String, String> nameCidrPairs) {
        List<SubnetInner> azureSubnets = new ArrayList<>();
        this.inner().withSubnets(azureSubnets);
        initializeSubnetsFromInner();
        for (Entry<String, String> pair : nameCidrPairs.entrySet()) {
            this.withSubnet(pair.getKey(), pair.getValue());
        }
        return this;
    }

    @Override
    public NetworkImpl withoutSubnet(String name) {
        // Remove from cache
        this.subnets.remove(name);

        // Remove from inner
        List<SubnetInner> innerSubnets = this.inner().subnets();
        for (int i = 0; i < innerSubnets.size(); i++) {
            if (innerSubnets.get(i).name().equalsIgnoreCase(name)) {
                innerSubnets.remove(i);
                break;
            }
        }

        return this;
    }

    @Override
    public NetworkImpl withAddressSpace(String cidr) {
        this.inner().addressSpace().addressPrefixes().add(cidr);
        return this;
    }

    @Override
    public SubnetImpl defineSubnet(String name) {
        SubnetInner inner = new SubnetInner();
        inner.withName(name);
        return new SubnetImpl(inner, this);
    }

    // Getters

    @Override
    public List<String> addressSpaces() {
        return Collections.unmodifiableList(this.inner().addressSpace().addressPrefixes());
    }

    @Override
    public List<String> dnsServerIPs() {
        return Collections.unmodifiableList(this.inner().dhcpOptions().dnsServers());
    }

    @Override
    public Map<String, Subnet> subnets() {
        return Collections.unmodifiableMap(this.subnets);
    }

    private void ensureCreationPrerequisites() {
        // Ensure address spaces
        if (this.addressSpaces().size() == 0) {
            this.withAddressSpace("10.0.0.0/16");
        }

        if (isInCreateMode()) {
            // Create a subnet as needed, covering the entire first address space
            if (this.inner().subnets().size() == 0) {
                this.withSubnet("subnet1", this.addressSpaces().get(0));
            }
        }
    }

    @Override
    public SubnetImpl updateSubnet(String name) {
        return (SubnetImpl) this.subnets.get(name);
    }

    // CreatorTaskGroup.ResourceCreator implementation

    @Override
    public Network createResource() throws Exception {
        ensureCreationPrerequisites();

        ServiceResponse<VirtualNetworkInner> response =
                this.innerCollection.createOrUpdate(this.resourceGroupName(), this.name(), this.inner());
        this.setInner(response.getBody());
        initializeSubnetsFromInner();
        return this;
    }

    @Override
<<<<<<< HEAD
    public Observable<Network> createResourceAsync() {
        final  NetworkImpl self = this;
        ensureCreationPrerequisites();
        return this.innerCollection.createOrUpdateAsync(this.resourceGroupName(), this.name(), this.inner(), null)
                .observable()
                .subscribeOn(Schedulers.io())
                .map(new Func1<VirtualNetworkInner, Network>() {
                    @Override
                    public Network call(VirtualNetworkInner virtualNetworkInner) {
                        setInner(virtualNetworkInner);
                        initializeSubnetsFromInner();
                        return self;
                    }
                });
=======
    public ServiceCall<Resource> createResourceAsync(final ServiceCallback<Resource> callback) {
        ensureCreationPrerequisites();
        ResourceServiceCall<Network, VirtualNetworkInner, NetworkImpl> serviceCall = new ResourceServiceCall<>(this);
        serviceCall.withSuccessHandler(new ResourceServiceCall.SuccessHandler<VirtualNetworkInner>() {
            @Override
            public void success(ServiceResponse<VirtualNetworkInner> response) {
                initializeSubnetsFromInner();
            }
        });
        this.innerCollection.createOrUpdateAsync(this.resourceGroupName(),
                this.name(),
                this.inner(),
                serviceCall.wrapCallBack(callback));
        return serviceCall;
>>>>>>> 937bfd6b
    }
}<|MERGE_RESOLUTION|>--- conflicted
+++ resolved
@@ -8,12 +8,8 @@
 import com.microsoft.azure.management.network.Network;
 import com.microsoft.azure.management.network.Subnet;
 import com.microsoft.azure.management.resources.fluentcore.arm.models.implementation.GroupableResourceImpl;
-<<<<<<< HEAD
-=======
-import com.microsoft.azure.management.resources.fluentcore.model.implementation.ResourceServiceCall;
 import com.microsoft.rest.ServiceCall;
 import com.microsoft.rest.ServiceCallback;
->>>>>>> 937bfd6b
 import com.microsoft.rest.ServiceResponse;
 import rx.Observable;
 import rx.functions.Func1;
@@ -77,13 +73,13 @@
     }
 
     @Override
-<<<<<<< HEAD
     public Observable<Network> applyAsync() {
         return createAsync();
-=======
+    }
+
+    @Override
     public ServiceCall<Network> applyAsync(ServiceCallback<Network> callback) {
         return createAsync(callback);
->>>>>>> 937bfd6b
     }
 
     // Helpers
@@ -204,7 +200,6 @@
     }
 
     @Override
-<<<<<<< HEAD
     public Observable<Network> createResourceAsync() {
         final  NetworkImpl self = this;
         ensureCreationPrerequisites();
@@ -219,21 +214,5 @@
                         return self;
                     }
                 });
-=======
-    public ServiceCall<Resource> createResourceAsync(final ServiceCallback<Resource> callback) {
-        ensureCreationPrerequisites();
-        ResourceServiceCall<Network, VirtualNetworkInner, NetworkImpl> serviceCall = new ResourceServiceCall<>(this);
-        serviceCall.withSuccessHandler(new ResourceServiceCall.SuccessHandler<VirtualNetworkInner>() {
-            @Override
-            public void success(ServiceResponse<VirtualNetworkInner> response) {
-                initializeSubnetsFromInner();
-            }
-        });
-        this.innerCollection.createOrUpdateAsync(this.resourceGroupName(),
-                this.name(),
-                this.inner(),
-                serviceCall.wrapCallBack(callback));
-        return serviceCall;
->>>>>>> 937bfd6b
     }
 }