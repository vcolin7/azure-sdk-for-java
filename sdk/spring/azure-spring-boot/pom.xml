<?xml version="1.0" encoding="UTF-8"?>
<project xmlns:xsi="http://www.w3.org/2001/XMLSchema-instance"
         xmlns="http://maven.apache.org/POM/4.0.0"
         xsi:schemaLocation="http://maven.apache.org/POM/4.0.0 http://maven.apache.org/xsd/maven-4.0.0.xsd">
  <modelVersion>4.0.0</modelVersion>

  <parent>
    <groupId>com.azure</groupId>
    <artifactId>azure-client-sdk-parent</artifactId>
    <version>1.7.0</version> <!-- {x-version-update;com.azure:azure-client-sdk-parent;current} -->
    <relativePath>../../parents/azure-client-sdk-parent</relativePath>
  </parent>

  <groupId>com.microsoft.azure</groupId>
  <artifactId>azure-spring-boot</artifactId>
  <version>2.3.3-beta.1</version> <!-- {x-version-update;com.microsoft.azure:azure-spring-boot;current} -->
  <packaging>jar</packaging>

  <name>Azure Spring Boot AutoConfigure</name>
  <description>Azure Spring Boot AutoConfigure</description>
  <url>https://github.com/Azure/azure-sdk-for-java</url>

  <properties>
    <jacoco.min.branchcoverage>0.22</jacoco.min.branchcoverage>
  </properties>

  <dependencies>
    <dependency>
      <groupId>org.springframework.boot</groupId>
      <artifactId>spring-boot-autoconfigure</artifactId>
      <version>2.3.0.RELEASE</version> <!-- {x-version-update;org.springframework.boot:spring-boot-autoconfigure;external_dependency} -->
    </dependency>

    <dependency>
      <groupId>org.slf4j</groupId>
      <artifactId>slf4j-api</artifactId>
      <version>1.7.28</version> <!-- {x-version-update;org.slf4j:slf4j-api;external_dependency} -->
    </dependency>

    <dependency>
      <groupId>org.springframework</groupId>
      <artifactId>spring-web</artifactId>
      <version>5.2.6.RELEASE</version> <!-- {x-version-update;org.springframework:spring-web;external_dependency} -->
    </dependency>

    <dependency>
      <groupId>org.springframework.boot</groupId>
      <artifactId>spring-boot-configuration-processor</artifactId>
      <version>2.3.0.RELEASE</version> <!-- {x-version-update;org.springframework.boot:spring-boot-configuration-processor;external_dependency} -->
      <optional>true</optional>
    </dependency>

    <dependency>
      <groupId>javax.validation</groupId>
      <artifactId>validation-api</artifactId>
      <version>2.0.1.Final</version> <!-- {x-version-update;javax.validation:validation-api;external_dependency} -->
    </dependency>

    <dependency>
      <groupId>javax.annotation</groupId>
      <artifactId>javax.annotation-api</artifactId>
      <version>1.3.2</version> <!-- {x-version-update;javax.annotation:javax.annotation-api;external_dependency} -->
    </dependency>

    <!--Azure active directory-->
    <dependency>
      <groupId>org.springframework.security</groupId>
      <artifactId>spring-security-core</artifactId>
      <version>5.3.2.RELEASE</version> <!-- {x-version-update;org.springframework.security:spring-security-core;external_dependency} -->
      <optional>true</optional>
    </dependency>
    <dependency>
      <groupId>org.springframework.security</groupId>
      <artifactId>spring-security-web</artifactId>
      <version>5.3.2.RELEASE</version> <!-- {x-version-update;org.springframework.security:spring-security-web;external_dependency} -->
      <optional>true</optional>
    </dependency>
    <dependency>
      <groupId>org.springframework.security</groupId>
      <artifactId>spring-security-oauth2-client</artifactId>
      <version>5.3.2.RELEASE</version> <!-- {x-version-update;org.springframework.security:spring-security-oauth2-client;external_dependency} -->
      <optional>true</optional>
    </dependency>
    <dependency>
      <groupId>org.springframework.security</groupId>
      <artifactId>spring-security-oauth2-jose</artifactId>
      <version>5.3.2.RELEASE</version> <!-- {x-version-update;org.springframework.security:spring-security-oauth2-jose;external_dependency} -->
      <optional>true</optional>
    </dependency>
    <dependency>
      <groupId>org.springframework.security</groupId>
      <artifactId>spring-security-config</artifactId>
      <version>5.3.2.RELEASE</version> <!-- {x-version-update;org.springframework.security:spring-security-config;external_dependency} -->
      <optional>true</optional>
    </dependency>
    <dependency>
      <groupId>com.nimbusds</groupId>
      <artifactId>nimbus-jose-jwt</artifactId>
      <version>7.9</version> <!-- {x-version-update;com.nimbusds:nimbus-jose-jwt;external_dependency} -->
      <optional>true</optional>
    </dependency>
    <dependency>
      <groupId>javax.servlet</groupId>
      <artifactId>javax.servlet-api</artifactId>
      <version>4.0.1</version> <!-- {x-version-update;javax.servlet:javax.servlet-api;external_dependency} -->
      <optional>true</optional>
    </dependency>

    <!--Cosmosdb-->
    <dependency>
      <groupId>com.microsoft.spring.data.gremlin</groupId>
      <artifactId>spring-data-gremlin</artifactId>
      <version>2.2.3</version> <!-- {x-version-update;com.microsoft.spring.data.gremlin:spring-data-gremlin;external_dependency} -->
      <optional>true</optional>
    </dependency>
    <dependency>
      <groupId>com.microsoft.azure</groupId>
      <artifactId>spring-data-cosmosdb</artifactId>
      <version>2.3.0</version> <!-- {x-version-update;com.microsoft.azure:spring-data-cosmosdb;external_dependency} -->
      <optional>true</optional>
    </dependency>

    <!-- Micrometer metrics -->
    <dependency>
      <groupId>io.micrometer</groupId>
      <artifactId>micrometer-registry-azure-monitor</artifactId>
      <version>1.3.0</version>  <!-- {x-version-update;spring_io.micrometer:micrometer-registry-azure-monitor;external_dependency} -->
      <optional>true</optional>
    </dependency>
    <dependency>
      <groupId>io.micrometer</groupId>
      <artifactId>micrometer-core</artifactId>
      <version>1.3.0</version>  <!-- {x-version-update;spring_io.micrometer:micrometer-core;external_dependency} -->
      <optional>true</optional>
    </dependency>
    <dependency>
      <groupId>org.springframework.boot</groupId>
      <artifactId>spring-boot-actuator-autoconfigure</artifactId>
      <version>2.3.0.RELEASE</version> <!-- {x-version-update;org.springframework.boot:spring-boot-actuator-autoconfigure;external_dependency} -->
      <optional>true</optional>
    </dependency>

    <!--Spring JMS-->
    <dependency>
      <groupId>org.springframework</groupId>
      <artifactId>spring-jms</artifactId>
      <version>5.2.6.RELEASE</version> <!-- {x-version-update;org.springframework:spring-jms;external_dependency} -->
      <optional>true</optional>
    </dependency>

    <dependency>
      <groupId>com.microsoft.azure</groupId>
      <artifactId>azure-servicebus-jms</artifactId>
      <version>0.0.2</version> <!-- {x-version-update;com.microsoft.azure:azure-servicebus-jms;external_dependency} -->
      <optional>true</optional>
    </dependency>

    <!-- Azure libraries-->
    <dependency>
      <groupId>com.microsoft.azure</groupId>
      <artifactId>msal4j</artifactId>
      <version>1.6.1</version> <!-- {x-version-update;com.microsoft.azure:msal4j;external_dependency} -->
      <optional>true</optional>
    </dependency>

    <dependency>
      <groupId>com.azure</groupId>
      <artifactId>azure-identity</artifactId>
<<<<<<< HEAD
      <version>1.0.9</version> <!-- {x-version-update;unreleased_com.azure:azure-identity;dependency} -->
=======
      <version>1.0.8</version> <!-- {x-version-update;com.azure:azure-identity;dependency} -->
>>>>>>> 6b506eb0
    </dependency>

    <dependency>
      <groupId>com.azure</groupId>
      <artifactId>azure-security-keyvault-secrets</artifactId>
      <version>4.1.4</version> <!-- {x-version-update;com.azure:azure-security-keyvault-secrets;dependency} -->
      <optional>true</optional>
    </dependency>

    <!-- Annotation processor -->
    <dependency>
      <groupId>org.springframework.boot</groupId>
      <artifactId>spring-boot-autoconfigure-processor</artifactId>
      <version>2.3.0.RELEASE</version> <!-- {x-version-update;org.springframework.boot:spring-boot-autoconfigure-processor;external_dependency} -->
      <optional>true</optional>
    </dependency>

    <dependency>
      <groupId>org.hibernate.validator</groupId>
      <artifactId>hibernate-validator</artifactId>
      <version>6.0.17.Final</version> <!-- {x-version-update;org.hibernate.validator:hibernate-validator;external_dependency} -->
      <optional>true</optional>
    </dependency>

    <dependency>
      <groupId>com.fasterxml.jackson.core</groupId>
      <artifactId>jackson-databind</artifactId>
      <version>2.10.1</version> <!-- {x-version-update;com.fasterxml.jackson.core:jackson-databind;external_dependency} -->
    </dependency>

    <!-- Added this dependency to include necessary annotations used by reactor core.
        Without this dependency, javadoc throws a warning as it cannot find enum When.MAYBE
        which is used in @Nullable annotation in reactor core classes -->
    <dependency>
      <groupId>com.google.code.findbugs</groupId>
      <artifactId>jsr305</artifactId>
      <version>3.0.2</version> <!-- {x-version-update;com.google.code.findbugs:jsr305;external_dependency} -->
      <scope>provided</scope>
    </dependency>

    <!-- This dependency used to solve this problem: https://github.com/microsoft/azure-spring-boot/issues/909 -->
    <dependency>
      <groupId>net.minidev</groupId>
      <artifactId>json-smart</artifactId>
      <version>2.3</version> <!-- {x-version-update;net.minidev:json-smart;external_dependency} -->
    </dependency>

    <!-- TEST-->
    <dependency>
      <groupId>org.springframework.boot</groupId>
      <artifactId>spring-boot-starter-test</artifactId>
      <version>2.3.0.RELEASE</version> <!-- {x-version-update;org.springframework.boot:spring-boot-starter-test;external_dependency} -->
      <scope>test</scope>
      <exclusions>
        <exclusion>
          <groupId>com.vaadin.external.google</groupId>
          <artifactId>android-json</artifactId>
        </exclusion>
      </exclusions>
    </dependency>
    <dependency>
      <groupId>org.springframework.boot</groupId>
      <artifactId>spring-boot-starter-web</artifactId>
      <version>2.3.0.RELEASE</version> <!-- {x-version-update;org.springframework.boot:spring-boot-starter-web;external_dependency} -->
      <scope>test</scope>
    </dependency>
    <dependency>
      <groupId>org.mockito</groupId>
      <artifactId>mockito-core</artifactId>
      <version>3.0.0</version> <!-- {x-version-update;org.mockito:mockito-core;external_dependency} -->
      <scope>test</scope>
    </dependency>
    <dependency>
      <groupId>com.github.tomakehurst</groupId>
      <artifactId>wiremock-standalone</artifactId>
      <version>2.24.1</version> <!-- {x-version-update;com.github.tomakehurst:wiremock-standalone;external_dependency} -->
      <scope>test</scope>
    </dependency>
    <dependency>
      <groupId>pl.pragmatists</groupId>
      <artifactId>JUnitParams</artifactId>
      <version>1.1.1</version> <!-- {x-version-update;pl.pragmatists:JUnitParams;external_dependency} -->
      <scope>test</scope>
    </dependency>
  </dependencies>

  <build>
    <plugins>
      <plugin>
        <groupId>org.apache.maven.plugins</groupId>
        <artifactId>maven-enforcer-plugin</artifactId>
        <version>3.0.0-M3</version> <!-- {x-version-update;org.apache.maven.plugins:maven-enforcer-plugin;external_dependency} -->
        <configuration>
          <rules>
            <bannedDependencies>
              <includes>
                <include>com.fasterxml.jackson.core:jackson-databind:[2.10.1]</include> <!-- {x-include-update;com.fasterxml.jackson.core:jackson-databind;external_dependency} -->
                <include>net.minidev:json-smart:[2.3]</include> <!-- {x-include-update;net.minidev:json-smart;external_dependency} -->
                <include>com.microsoft.azure:azure-servicebus-jms:[0.0.2]</include> <!-- {x-include-update;com.microsoft.azure:azure-servicebus-jms;external_dependency} -->
                <include>com.microsoft.azure:msal4j:[1.6.1]</include> <!-- {x-include-update;com.microsoft.azure:msal4j;external_dependency} -->
                <include>com.microsoft.azure:spring-data-cosmosdb:[2.3.0]</include> <!-- {x-include-update;com.microsoft.azure:spring-data-cosmosdb;external_dependency} -->
                <include>com.microsoft.spring.data.gremlin:spring-data-gremlin:[2.2.3]</include> <!-- {x-include-update;com.microsoft.spring.data.gremlin:spring-data-gremlin;external_dependency} -->
                <include>com.nimbusds:nimbus-jose-jwt:[7.9]</include> <!-- {x-include-update;com.nimbusds:nimbus-jose-jwt;external_dependency} -->
                <include>io.micrometer:micrometer-core:[1.3.0]</include> <!-- {x-include-update;spring_io.micrometer:micrometer-core;external_dependency} -->
                <include>io.micrometer:micrometer-registry-azure-monitor:[1.3.0]</include> <!-- {x-include-update;spring_io.micrometer:micrometer-registry-azure-monitor;external_dependency} -->
                <include>javax.servlet:javax.servlet-api:[4.0.1]</include> <!-- {x-include-update;javax.servlet:javax.servlet-api;external_dependency} -->
                <include>javax.annotation:javax.annotation-api:[1.3.2]</include> <!-- {x-include-update;javax.annotation:javax.annotation-api;external_dependency} -->
                <include>javax.validation:validation-api:[2.0.1.Final]</include> <!-- {x-include-update;javax.validation:validation-api;external_dependency} -->
                <include>org.slf4j:slf4j-api:[1.7.28]</include> <!-- {x-include-update;org.slf4j:slf4j-api;external_dependency} -->
                <include>org.hibernate.validator:hibernate-validator:[6.0.17.Final]</include> <!-- {x-include-update;org.hibernate.validator:hibernate-validator;external_dependency} -->
                <include>org.springframework:spring-web:[5.2.6.RELEASE]</include> <!-- {x-include-update;org.springframework:spring-web;external_dependency} -->
                <include>org.springframework:spring-jms:[5.2.6.RELEASE]</include> <!-- {x-include-update;org.springframework:spring-jms;external_dependency} -->
                <include>org.springframework.boot:spring-boot-actuator-autoconfigure:[2.3.0.RELEASE]</include> <!-- {x-include-update;org.springframework.boot:spring-boot-actuator-autoconfigure;external_dependency} -->
                <include>org.springframework.boot:spring-boot-autoconfigure-processor:[2.3.0.RELEASE]</include> <!-- {x-include-update;org.springframework.boot:spring-boot-autoconfigure-processor;external_dependency} -->
                <include>org.springframework.boot:spring-boot-autoconfigure:[2.3.0.RELEASE]</include> <!-- {x-include-update;org.springframework.boot:spring-boot-autoconfigure;external_dependency} -->
                <include>org.springframework.boot:spring-boot-configuration-processor:[2.3.0.RELEASE]</include> <!-- {x-include-update;org.springframework.boot:spring-boot-configuration-processor;external_dependency} -->
                <include>org.springframework.boot:spring-boot-starter-test:[2.3.0.RELEASE]</include> <!-- {x-include-update;org.springframework.boot:spring-boot-starter-test;external_dependency} -->
                <include>org.springframework.boot:spring-boot-starter-web:[2.3.0.RELEASE]</include> <!-- {x-include-update;org.springframework.boot:spring-boot-starter-web;external_dependency} -->
                <include>org.springframework.security:spring-security-config:[5.3.2.RELEASE]</include> <!-- {x-include-update;org.springframework.security:spring-security-config;external_dependency} -->
                <include>org.springframework.security:spring-security-core:[5.3.2.RELEASE]</include> <!-- {x-include-update;org.springframework.security:spring-security-core;external_dependency} -->
                <include>org.springframework.security:spring-security-oauth2-client:[5.3.2.RELEASE]</include> <!-- {x-include-update;org.springframework.security:spring-security-oauth2-client;external_dependency} -->
                <include>org.springframework.security:spring-security-oauth2-jose:[5.3.2.RELEASE]</include> <!-- {x-include-update;org.springframework.security:spring-security-oauth2-jose;external_dependency} -->
                <include>org.springframework.security:spring-security-web:[5.3.2.RELEASE]</include> <!-- {x-include-update;org.springframework.security:spring-security-web;external_dependency} -->
              </includes>
            </bannedDependencies>
          </rules>
        </configuration>
      </plugin>
    </plugins>
  </build>
</project><|MERGE_RESOLUTION|>--- conflicted
+++ resolved
@@ -166,11 +166,7 @@
     <dependency>
       <groupId>com.azure</groupId>
       <artifactId>azure-identity</artifactId>
-<<<<<<< HEAD
       <version>1.0.9</version> <!-- {x-version-update;unreleased_com.azure:azure-identity;dependency} -->
-=======
-      <version>1.0.8</version> <!-- {x-version-update;com.azure:azure-identity;dependency} -->
->>>>>>> 6b506eb0
     </dependency>
 
     <dependency>
