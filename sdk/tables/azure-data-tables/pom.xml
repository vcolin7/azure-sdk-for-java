--- conflicted
+++ resolved
@@ -49,11 +49,7 @@
     <dependency>
       <groupId>com.azure</groupId>
       <artifactId>azure-core</artifactId>
-<<<<<<< HEAD
-      <version>1.22.0-beta.1</version> <!-- {x-version-update;beta_com.azure:azure-core;dependency} -->
-=======
       <version>1.23.1</version> <!-- {x-version-update;com.azure:azure-core;dependency} -->
->>>>>>> e4ea969c
     </dependency>
     <dependency>
       <groupId>com.azure</groupId>
