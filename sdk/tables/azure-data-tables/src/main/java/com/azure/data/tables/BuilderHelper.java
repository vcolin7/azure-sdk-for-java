// Copyright (c) Microsoft Corporation. All rights reserved.
// Licensed under the MIT License.

package com.azure.data.tables;

import com.azure.core.credential.AzureNamedKeyCredential;
import com.azure.core.credential.AzureSasCredential;
import com.azure.core.http.HttpClient;
import com.azure.core.http.HttpHeader;
import com.azure.core.http.HttpHeaders;
import com.azure.core.http.HttpPipeline;
import com.azure.core.http.HttpPipelineBuilder;
import com.azure.core.http.policy.AddDatePolicy;
import com.azure.core.http.policy.AddHeadersPolicy;
import com.azure.core.http.policy.AzureSasCredentialPolicy;
import com.azure.core.http.policy.HttpLogOptions;
import com.azure.core.http.policy.HttpLoggingPolicy;
import com.azure.core.http.policy.HttpPipelinePolicy;
import com.azure.core.http.policy.HttpPolicyProviders;
import com.azure.core.http.policy.RequestIdPolicy;
import com.azure.core.http.policy.RetryPolicy;
import com.azure.core.http.policy.UserAgentPolicy;
import com.azure.core.util.ClientOptions;
import com.azure.core.util.Configuration;
import com.azure.core.util.CoreUtils;
import com.azure.core.util.logging.ClientLogger;
import com.azure.data.tables.implementation.CosmosPatchTransformPolicy;
import com.azure.data.tables.implementation.NullHttpClient;
<<<<<<< HEAD
import com.azure.data.tables.implementation.StorageConstants;
=======
import com.azure.storage.common.implementation.Constants;
import com.azure.storage.common.policy.ResponseValidationPolicyBuilder;
import com.azure.storage.common.policy.ScrubEtagPolicy;

>>>>>>> 8221a12d
import java.util.ArrayList;
import java.util.List;
import java.util.Map;
import java.util.Objects;
import java.util.stream.Collectors;
import java.util.stream.Stream;

final class BuilderHelper {
    private static final Map<String, String> PROPERTIES =
        CoreUtils.getProperties("azure-data-tables.properties");
    private static final String CLIENT_NAME = PROPERTIES.getOrDefault("name", "UnknownName");
    private static final String CLIENT_VERSION = PROPERTIES.getOrDefault("version", "UnknownVersion");
    private static final String COSMOS_ENDPOINT_SUFFIX = "cosmos.azure.com";

    static HttpPipeline buildPipeline(
<<<<<<< HEAD
        TablesSharedKeyCredential tablesSharedKeyCredential,
        TokenCredential tokenCredential, AzureSasCredential azureSasCredential, String sasToken,
=======
        AzureNamedKeyCredential azureNamedKeyCredential, AzureSasCredential azureSasCredential, String sasToken,
>>>>>>> 8221a12d
        String endpoint, RetryPolicy retryPolicy, HttpLogOptions logOptions, ClientOptions clientOptions,
        HttpClient httpClient, List<HttpPipelinePolicy> perCallAdditionalPolicies,
        List<HttpPipelinePolicy> perRetryAdditionalPolicies, Configuration configuration, ClientLogger logger) {

        configuration = (configuration == null) ? Configuration.getGlobalConfiguration() : configuration;
        retryPolicy = (retryPolicy == null) ? new RetryPolicy() : retryPolicy;
<<<<<<< HEAD
=======
        logOptions = (logOptions == null) ? new HttpLogOptions() : logOptions;
>>>>>>> 8221a12d

        validateSingleCredentialIsPresent(azureNamedKeyCredential, azureSasCredential, sasToken, logger);

        // Closest to API goes first, closest to wire goes last.
        List<HttpPipelinePolicy> policies = new ArrayList<>();

        if (endpoint.contains(COSMOS_ENDPOINT_SUFFIX)) {
            policies.add(new CosmosPatchTransformPolicy());
        }

        policies.add(new UserAgentPolicy(
            CoreUtils.getApplicationId(clientOptions, logOptions), CLIENT_NAME, CLIENT_VERSION, configuration));
        policies.add(new RequestIdPolicy());

        List<HttpHeader> httpHeaderList = new ArrayList<>();

        if (clientOptions != null) {
            clientOptions.getHeaders().forEach(header ->
                httpHeaderList.add(new HttpHeader(header.getName(), header.getValue())));
        }

        // TODO: Remove the Accept header after making sure the JacksonAdapter can handle not setting such value.
        policies.add(new AddHeadersPolicy(new HttpHeaders(httpHeaderList).set("Accept", "application/json")));

        // Add per call additional policies.
        policies.addAll(perCallAdditionalPolicies);
        HttpPolicyProviders.addBeforeRetryPolicies(policies);

        // Add retry policy.
        policies.add(retryPolicy);

        policies.add(new AddDatePolicy());
        HttpPipelinePolicy credentialPolicy;
<<<<<<< HEAD
        if (tablesSharedKeyCredential != null) {
            credentialPolicy = new TablesSharedKeyCredentialPolicy(tablesSharedKeyCredential);
        } else if (tokenCredential != null) {
            UrlBuilder endpointParts = UrlBuilder.parse(endpoint);
            if (!endpointParts.getScheme().equals(StorageConstants.HTTPS)) {
                throw logger.logExceptionAsError(new IllegalArgumentException(String.format(
                    "HTTPS is required when using a %s credential.", tokenCredential.getClass().getName())));
            }
            credentialPolicy = new BearerTokenAuthenticationPolicy(tokenCredential, getBearerTokenScope(endpointParts));
=======
        if (azureNamedKeyCredential != null) {
            credentialPolicy = new TableAzureNamedKeyCredentialPolicy(azureNamedKeyCredential);
>>>>>>> 8221a12d
        } else if (azureSasCredential != null) {
            credentialPolicy = new AzureSasCredentialPolicy(azureSasCredential, false);
        } else if (sasToken != null) {
            credentialPolicy = new AzureSasCredentialPolicy(new AzureSasCredential(sasToken), false);
        } else {
            credentialPolicy = null;
        }

        if (credentialPolicy != null) {
            policies.add(credentialPolicy);
        }

        // Add per retry additional policies.
        policies.addAll(perRetryAdditionalPolicies);
        HttpPolicyProviders.addAfterRetryPolicies(policies); //should this be between 3/4?

        policies.add(new HttpLoggingPolicy(logOptions));
        policies.add(new TableScrubEtagPolicy());

        return new HttpPipelineBuilder()
            .policies(policies.toArray(new HttpPipelinePolicy[0]))
            .httpClient(httpClient)
            .build();
    }

    static HttpPipeline buildNullClientPipeline() {
        HttpPipelinePolicy[] policies = {
            new AddHeadersPolicy(new HttpHeaders().put("Accept", "application/json;odata=minimalmetadata"))
        };

        return new HttpPipelineBuilder()
            .policies(policies)
            .httpClient(new NullHttpClient())
            .build();
    }

    private static void validateSingleCredentialIsPresent(AzureNamedKeyCredential azureNamedKeyCredential,
                                                          AzureSasCredential azureSasCredential, String sasToken,
                                                          ClientLogger logger) {
        List<Object> usedCredentials = Stream.of(azureNamedKeyCredential, azureSasCredential, sasToken)
            .filter(Objects::nonNull).collect(Collectors.toList());
        if (usedCredentials.size() > 1) {
            throw logger.logExceptionAsError(new IllegalStateException(
                "Only one credential should be used. Credentials present: "
                    + usedCredentials.stream().map(c -> c instanceof String ? "sasToken" : c.getClass().getName())
                    .collect(Collectors.joining(","))
            ));
        }
    }

<<<<<<< HEAD
    /**
     * @param endpoint The endpoint passed by the customer.
     * @return The bearer token scope for the primary endpoint for the account. It may be the same endpoint passed if it
     * is already a primary or it may have had "-secondary" stripped from the end of the account name.
     */
    private static String getBearerTokenScope(UrlBuilder endpoint) {
        String[] hostParts = endpoint.getHost().split("\\.");
        if (hostParts[0].endsWith("-secondary")) {
            hostParts[0] = hostParts[0].substring(0, hostParts[0].length() - 10); // Strip off the '-secondary' suffix
            endpoint.setHost(String.join(".", hostParts));
        }
        return String.format("%s/.default", endpoint.toString());
=======
    /*
     * Creates a {@link ResponseValidationPolicyBuilder.ResponseValidationPolicy} used to validate response data from
     * the service.
     *
     * @return The {@link ResponseValidationPolicyBuilder.ResponseValidationPolicy} for the module.
     */
    private static HttpPipelinePolicy getResponseValidationPolicy() {
        return new ResponseValidationPolicyBuilder()
            .addOptionalEcho(Constants.HeaderConstants.CLIENT_REQUEST_ID)
            .addOptionalEcho(Constants.HeaderConstants.ENCRYPTION_KEY_SHA256)
            .build();
>>>>>>> 8221a12d
    }
}<|MERGE_RESOLUTION|>--- conflicted
+++ resolved
@@ -26,14 +26,7 @@
 import com.azure.core.util.logging.ClientLogger;
 import com.azure.data.tables.implementation.CosmosPatchTransformPolicy;
 import com.azure.data.tables.implementation.NullHttpClient;
-<<<<<<< HEAD
-import com.azure.data.tables.implementation.StorageConstants;
-=======
-import com.azure.storage.common.implementation.Constants;
-import com.azure.storage.common.policy.ResponseValidationPolicyBuilder;
-import com.azure.storage.common.policy.ScrubEtagPolicy;
 
->>>>>>> 8221a12d
 import java.util.ArrayList;
 import java.util.List;
 import java.util.Map;
@@ -49,22 +42,14 @@
     private static final String COSMOS_ENDPOINT_SUFFIX = "cosmos.azure.com";
 
     static HttpPipeline buildPipeline(
-<<<<<<< HEAD
-        TablesSharedKeyCredential tablesSharedKeyCredential,
-        TokenCredential tokenCredential, AzureSasCredential azureSasCredential, String sasToken,
-=======
         AzureNamedKeyCredential azureNamedKeyCredential, AzureSasCredential azureSasCredential, String sasToken,
->>>>>>> 8221a12d
         String endpoint, RetryPolicy retryPolicy, HttpLogOptions logOptions, ClientOptions clientOptions,
         HttpClient httpClient, List<HttpPipelinePolicy> perCallAdditionalPolicies,
         List<HttpPipelinePolicy> perRetryAdditionalPolicies, Configuration configuration, ClientLogger logger) {
 
         configuration = (configuration == null) ? Configuration.getGlobalConfiguration() : configuration;
         retryPolicy = (retryPolicy == null) ? new RetryPolicy() : retryPolicy;
-<<<<<<< HEAD
-=======
         logOptions = (logOptions == null) ? new HttpLogOptions() : logOptions;
->>>>>>> 8221a12d
 
         validateSingleCredentialIsPresent(azureNamedKeyCredential, azureSasCredential, sasToken, logger);
 
@@ -98,20 +83,8 @@
 
         policies.add(new AddDatePolicy());
         HttpPipelinePolicy credentialPolicy;
-<<<<<<< HEAD
-        if (tablesSharedKeyCredential != null) {
-            credentialPolicy = new TablesSharedKeyCredentialPolicy(tablesSharedKeyCredential);
-        } else if (tokenCredential != null) {
-            UrlBuilder endpointParts = UrlBuilder.parse(endpoint);
-            if (!endpointParts.getScheme().equals(StorageConstants.HTTPS)) {
-                throw logger.logExceptionAsError(new IllegalArgumentException(String.format(
-                    "HTTPS is required when using a %s credential.", tokenCredential.getClass().getName())));
-            }
-            credentialPolicy = new BearerTokenAuthenticationPolicy(tokenCredential, getBearerTokenScope(endpointParts));
-=======
         if (azureNamedKeyCredential != null) {
             credentialPolicy = new TableAzureNamedKeyCredentialPolicy(azureNamedKeyCredential);
->>>>>>> 8221a12d
         } else if (azureSasCredential != null) {
             credentialPolicy = new AzureSasCredentialPolicy(azureSasCredential, false);
         } else if (sasToken != null) {
@@ -161,32 +134,4 @@
             ));
         }
     }
-
-<<<<<<< HEAD
-    /**
-     * @param endpoint The endpoint passed by the customer.
-     * @return The bearer token scope for the primary endpoint for the account. It may be the same endpoint passed if it
-     * is already a primary or it may have had "-secondary" stripped from the end of the account name.
-     */
-    private static String getBearerTokenScope(UrlBuilder endpoint) {
-        String[] hostParts = endpoint.getHost().split("\\.");
-        if (hostParts[0].endsWith("-secondary")) {
-            hostParts[0] = hostParts[0].substring(0, hostParts[0].length() - 10); // Strip off the '-secondary' suffix
-            endpoint.setHost(String.join(".", hostParts));
-        }
-        return String.format("%s/.default", endpoint.toString());
-=======
-    /*
-     * Creates a {@link ResponseValidationPolicyBuilder.ResponseValidationPolicy} used to validate response data from
-     * the service.
-     *
-     * @return The {@link ResponseValidationPolicyBuilder.ResponseValidationPolicy} for the module.
-     */
-    private static HttpPipelinePolicy getResponseValidationPolicy() {
-        return new ResponseValidationPolicyBuilder()
-            .addOptionalEcho(Constants.HeaderConstants.CLIENT_REQUEST_ID)
-            .addOptionalEcho(Constants.HeaderConstants.ENCRYPTION_KEY_SHA256)
-            .build();
->>>>>>> 8221a12d
-    }
 }