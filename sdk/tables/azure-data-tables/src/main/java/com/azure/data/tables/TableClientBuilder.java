--- conflicted
+++ resolved
@@ -48,13 +48,8 @@
     private AzureNamedKeyCredential azureNamedKeyCredential;
     private AzureSasCredential azureSasCredential;
     private String sasToken;
-<<<<<<< HEAD
-    private TablesServiceVersion version;
+    private TableServiceVersion version;
     private RetryPolicy retryPolicy;
-=======
-    private TableServiceVersion version;
-    private RequestRetryOptions retryOptions = new RequestRetryOptions();
->>>>>>> e7252975
 
     /**
      * Creates a builder instance that is able to configure and construct {@link TableClient} and
