// Copyright (c) Microsoft Corporation. All rights reserved.
// Licensed under the MIT License.
package com.azure.data.tables.implementation;

<<<<<<< HEAD
import com.azure.core.http.rest.PagedFlux;
=======
import com.azure.core.exception.HttpResponseException;
import com.azure.core.http.HttpResponse;
import com.azure.core.http.rest.PagedFlux;
import com.azure.core.http.rest.Response;
import com.azure.core.http.rest.SimpleResponse;
import com.azure.core.util.logging.ClientLogger;
import com.azure.data.tables.implementation.models.TableServiceErrorException;
>>>>>>> fd4773ae
import com.azure.data.tables.implementation.models.TableServiceErrorOdataError;
import com.azure.data.tables.implementation.models.TableServiceErrorOdataErrorMessage;
import com.azure.data.tables.models.TableServiceError;
import com.azure.data.tables.models.TableServiceException;
import reactor.core.publisher.Flux;
import reactor.core.publisher.Mono;

import java.time.Duration;

import static com.azure.core.util.FluxUtil.monoError;

import java.time.Duration;

/**
 * A class containing utility methods for the Azure Data Tables library.
 */
public final class TableUtils {
    private TableUtils() {
        throw new UnsupportedOperationException("Cannot instantiate TablesUtils");
    }

    /**
     * Convert an implementation {@link com.azure.data.tables.implementation.models.TableServiceError} to a public
     * {@link TableServiceError}. This function maps the service returned
     * {@link com.azure.data.tables.implementation.models.TableServiceErrorOdataError inner OData error} and its
     * contents to the top level {@link TableServiceError error}.
     *
     * @param tableServiceError The {@link com.azure.data.tables.implementation.models.TableServiceError} returned by
     * the service.
     *
     * @return The {@link TableServiceError} returned by the SDK.
     */
    public static TableServiceError toTableServiceError(
        com.azure.data.tables.implementation.models.TableServiceError tableServiceError) {

        String errorCode = null;
        String errorMessage = null;

        if (tableServiceError != null) {
            final TableServiceErrorOdataError odataError = tableServiceError.getOdataError();

            if (odataError != null) {
                errorCode = odataError.getCode();
                TableServiceErrorOdataErrorMessage odataErrorMessage = odataError.getMessage();

                if (odataErrorMessage != null) {
                    errorMessage = odataErrorMessage.getValue();
                }
            }
        }

        return new TableServiceError(errorCode, errorMessage);
    }

    /**
     * Convert an implementation {@link TableServiceErrorException} to a public {@link TableServiceException}.
     *
     * @param exception The {@link TableServiceErrorException}.
     *
     * @return The {@link TableServiceException} to be thrown.
     */
    public static TableServiceException toTableServiceException(TableServiceErrorException exception) {
        return new TableServiceException(exception.getMessage(), exception.getResponse(),
            toTableServiceError(exception.getValue()));
    }

    /**
     * Map a {@link Throwable} to {@link TableServiceException} if it's an instance of
     * {@link TableServiceErrorException}, else it returns the original throwable.
     *
     * @param throwable A throwable.
     *
     * @return A Throwable that is either an instance of {@link TableServiceException} or the original throwable.
     */
    public static Throwable mapThrowableToTableServiceException(Throwable throwable) {
        if (throwable instanceof TableServiceErrorException) {
            return toTableServiceException((TableServiceErrorException) throwable);
        } else {
            return throwable;
        }
    }

    /**
<<<<<<< HEAD
=======
     * Applies a timeout to a {@link Mono publisher} if the given timeout is not null.
     *
     * @param publisher {@link Mono} to apply optional timeout to.
     * @param timeout Optional timeout.
     * @param <T> Return type of the {@link Mono}.
     * @return {@link Mono} with an applied timeout, if any.
     */
    public static <T> Mono<T> applyOptionalTimeout(Mono<T> publisher, Duration timeout) {
        return timeout == null ? publisher : publisher.timeout(timeout);
    }

    /**
     * Applies a timeout to a {@link Flux publisher} if the given timeout is not null.
     *
     * @param publisher {@link Flux} to apply optional timeout to.
     * @param timeout Optional timeout.
     * @param <T> Return type of the {@link Flux}.
     * @return {@link Flux} with an applied timeout, if any.
     */
    public static <T> Flux<T> applyOptionalTimeout(Flux<T> publisher, Duration timeout) {
        return timeout == null ? publisher : publisher.timeout(timeout);
    }

    /**
>>>>>>> fd4773ae
     * Applies a timeout to a {@link PagedFlux publisher} if the given timeout is not null.
     *
     * @param publisher {@link PagedFlux} to apply optional timeout to.
     * @param timeout Optional timeout.
     * @param <T> Return type of the {@link PagedFlux}.
     * @return {@link PagedFlux} with an applied timeout, if any.
     */
    public static <T> PagedFlux<T> applyOptionalTimeout(PagedFlux<T> publisher, Duration timeout) {
        return timeout == null ? publisher : (PagedFlux<T>) publisher.timeout(timeout);
    }
<<<<<<< HEAD
=======

    /**
     * Blocks an asynchronous response with an optional timeout.
     *
     * @param response Asynchronous response to block.
     * @param timeout Optional timeout.
     * @param <T> Return type of the asynchronous response.
     * @return The value of the asynchronous response.
     * @throws RuntimeException If the asynchronous response doesn't complete before the timeout expires.
     */
    public static <T> T blockWithOptionalTimeout(Mono<T> response, Duration timeout) {
        if (timeout == null) {
            return response.block();
        } else {
            return response.block(timeout);
        }
    }

    /**
     * Deserializes a given {@link Response HTTP response} including headers to a given class.
     *
     * @param statusCode The status code which will trigger exception swallowing.
     * @param httpResponseException The {@link HttpResponseException} to be swallowed.
     * @param logger {@link ClientLogger} that will be used to record the exception.
     * @param <E> The class of the exception to swallow.
     *
     * @return A {@link Mono} that contains the deserialized response.
     */
    public static <E extends HttpResponseException> Mono<Response<Void>> swallowExceptionForStatusCode(int statusCode, E httpResponseException, ClientLogger logger) {
        HttpResponse httpResponse = httpResponseException.getResponse();

        if (httpResponse.getStatusCode() == statusCode) {
            return Mono.just(new SimpleResponse<>(httpResponse.getRequest(), httpResponse.getStatusCode(),
                httpResponse.getHeaders(), null));
        }

        return monoError(logger, httpResponseException);
    }
>>>>>>> fd4773ae
}<|MERGE_RESOLUTION|>--- conflicted
+++ resolved
@@ -2,9 +2,6 @@
 // Licensed under the MIT License.
 package com.azure.data.tables.implementation;
 
-<<<<<<< HEAD
-import com.azure.core.http.rest.PagedFlux;
-=======
 import com.azure.core.exception.HttpResponseException;
 import com.azure.core.http.HttpResponse;
 import com.azure.core.http.rest.PagedFlux;
@@ -12,7 +9,6 @@
 import com.azure.core.http.rest.SimpleResponse;
 import com.azure.core.util.logging.ClientLogger;
 import com.azure.data.tables.implementation.models.TableServiceErrorException;
->>>>>>> fd4773ae
 import com.azure.data.tables.implementation.models.TableServiceErrorOdataError;
 import com.azure.data.tables.implementation.models.TableServiceErrorOdataErrorMessage;
 import com.azure.data.tables.models.TableServiceError;
@@ -23,8 +19,6 @@
 import java.time.Duration;
 
 import static com.azure.core.util.FluxUtil.monoError;
-
-import java.time.Duration;
 
 /**
  * A class containing utility methods for the Azure Data Tables library.
@@ -96,8 +90,6 @@
     }
 
     /**
-<<<<<<< HEAD
-=======
      * Applies a timeout to a {@link Mono publisher} if the given timeout is not null.
      *
      * @param publisher {@link Mono} to apply optional timeout to.
@@ -122,7 +114,6 @@
     }
 
     /**
->>>>>>> fd4773ae
      * Applies a timeout to a {@link PagedFlux publisher} if the given timeout is not null.
      *
      * @param publisher {@link PagedFlux} to apply optional timeout to.
@@ -133,8 +124,6 @@
     public static <T> PagedFlux<T> applyOptionalTimeout(PagedFlux<T> publisher, Duration timeout) {
         return timeout == null ? publisher : (PagedFlux<T>) publisher.timeout(timeout);
     }
-<<<<<<< HEAD
-=======
 
     /**
      * Blocks an asynchronous response with an optional timeout.
@@ -173,5 +162,4 @@
 
         return monoError(logger, httpResponseException);
     }
->>>>>>> fd4773ae
 }