--- conflicted
+++ resolved
@@ -109,11 +109,7 @@
     <dependency>
       <groupId>org.apache.commons</groupId>
       <artifactId>commons-compress</artifactId>
-<<<<<<< HEAD
       <version>1.24.0</version> <!-- {x-version-update;org.apache.commons:commons-compress;external_dependency} -->
-=======
-      <version>1.24.0</version>  <!-- {x-version-update;org.apache.commons:commons-compress;external_dependency} -->
->>>>>>> 3e036a9e
       <scope>test</scope>
     </dependency>
     <dependency>
