// Copyright (c) Microsoft Corporation. All rights reserved.
// Licensed under the MIT License.

package com.generic.core.http.client;

import com.generic.core.http.models.HttpRequest;
import com.generic.core.http.models.HttpResponse;
import com.generic.core.models.BinaryData;
import com.generic.core.models.Headers;

/**
 * Default HTTP response.
 */
class DefaultHttpClientResponse extends HttpResponse {
    private final int statusCode;
    private final Headers headers;

<<<<<<< HEAD
    DefaultHttpClientResponse(HttpRequest request, int statusCode, Headers headers, BinaryData value) {
        super(request, value);

=======
    public DefaultHttpClientResponse(HttpRequest request, int statusCode, Headers headers) {
        super(request);
        this.statusCode = statusCode;
        this.headers = headers;
        this.body = null;
    }

    DefaultHttpClientResponse(HttpRequest request, int statusCode, Headers headers, BinaryData body) {
        super(request);
>>>>>>> 3e036a9e
        this.statusCode = statusCode;
        this.headers = headers;
    }

    @Override
    public int getStatusCode() {
        return this.statusCode;
    }

    @Override
    public Headers getHeaders() {
        return this.headers;
    }

    public HttpResponse buffer() {
        return this;
    }
}<|MERGE_RESOLUTION|>--- conflicted
+++ resolved
@@ -15,21 +15,9 @@
     private final int statusCode;
     private final Headers headers;
 
-<<<<<<< HEAD
     DefaultHttpClientResponse(HttpRequest request, int statusCode, Headers headers, BinaryData value) {
         super(request, value);
 
-=======
-    public DefaultHttpClientResponse(HttpRequest request, int statusCode, Headers headers) {
-        super(request);
-        this.statusCode = statusCode;
-        this.headers = headers;
-        this.body = null;
-    }
-
-    DefaultHttpClientResponse(HttpRequest request, int statusCode, Headers headers, BinaryData body) {
-        super(request);
->>>>>>> 3e036a9e
         this.statusCode = statusCode;
         this.headers = headers;
     }
