--- conflicted
+++ resolved
@@ -209,15 +209,11 @@
 
         if (TypeUtil.isTypeOrSubTypeOf(returnType, void.class) || TypeUtil.isTypeOrSubTypeOf(returnType, Void.class)) {
             // ProxyMethod ReturnType: Void
-<<<<<<< HEAD
-            expectedResponse.getSourceResponse().close();
-=======
             try {
-                expectedResponse.close();
+                expectedResponse.getSourceResponse().close();
             } catch (IOException e) {
                 throw LOGGER.logThrowableAsError(new UncheckedIOException(e));
             }
->>>>>>> f6881bff
 
             result = null;
         } else {
