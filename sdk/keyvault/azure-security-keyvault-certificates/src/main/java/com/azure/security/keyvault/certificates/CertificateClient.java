// Copyright (c) Microsoft Corporation. All rights reserved.
// Licensed under the MIT License.

package com.azure.security.keyvault.certificates;

import com.azure.core.annotation.ReturnType;
import com.azure.core.annotation.ServiceClient;
import com.azure.core.annotation.ServiceMethod;
import com.azure.core.exception.HttpRequestException;
import com.azure.core.exception.ResourceModifiedException;
import com.azure.core.exception.ResourceNotFoundException;
import com.azure.core.http.rest.PagedIterable;
import com.azure.core.http.rest.Response;
import com.azure.core.util.Context;
import com.azure.core.util.polling.SyncPoller;
import com.azure.security.keyvault.certificates.models.CertificateOperation;
import com.azure.security.keyvault.certificates.models.CertificatePolicy;
import com.azure.security.keyvault.certificates.models.DeletedCertificate;
import com.azure.security.keyvault.certificates.models.CertificateContact;
import com.azure.security.keyvault.certificates.models.CertificateIssuer;
import com.azure.security.keyvault.certificates.models.IssuerProperties;
import com.azure.security.keyvault.certificates.models.MergeCertificateOptions;
import com.azure.security.keyvault.certificates.models.CertificateProperties;
import com.azure.security.keyvault.certificates.models.KeyVaultCertificate;
import com.azure.security.keyvault.certificates.models.KeyVaultCertificateWithPolicy;
import com.azure.security.keyvault.certificates.models.CertificatePolicyAction;
import com.azure.security.keyvault.certificates.models.LifetimeAction;
import com.azure.security.keyvault.certificates.models.ImportCertificateOptions;

import java.util.List;
import java.util.Map;
import java.util.Objects;


/**
 * The CertificateClient provides synchronous methods to manage {@link KeyVaultCertificate certifcates} in the Azure Key Vault. The client
 * supports creating, retrieving, updating, merging, deleting, purging, backing up, restoring and listing the
 * {@link KeyVaultCertificate certificates}. The client also supports listing {@link DeletedCertificate deleted certificates} for
 * a soft-delete enabled Azure Key Vault.
 *
 * <p>The client further allows creating, retrieving, updating, deleting and listing the {@link CertificateIssuer certificate issuers}. The client also supports
 * creating, listing and deleting {@link CertificateContact certificate contacts}</p>
 *
 * <p><strong>Samples to construct the sync client</strong></p>
 *
 * {@codesnippet com.azure.security.keyvault.certificates.CertificateClient.instantiation}
 *
 * @see CertificateClientBuilder
 * @see PagedIterable
 */
@ServiceClient(builder = CertificateClientBuilder.class, serviceInterfaces = CertificateService.class)
public final class CertificateClient {
    private final CertificateAsyncClient client;

    /**
     * Creates a CertificateClient that uses {@code pipeline} to service requests
     *
     * @param client The {@link CertificateAsyncClient} that the client routes its request through.
     */
    CertificateClient(CertificateAsyncClient client) {
        this.client = client;
    }

    /**
     * Get the vault endpoint url to which service requests are sent to.
     * @return the vault endpoint url
     */
    public String getVaultUrl() {
        return client.getVaultUrl();
    }

    /**
     * Creates a new certificate. If this is the first version, the certificate resource is created. This operation requires
     * the certificates/create permission.
     *
     * <p>Create certificate is a long running operation. It indefinitely waits for the create certificate operation to complete on service side.</p>
     *
     * <p><strong>Code Samples</strong></p>
     * <p>Create certificate is a long running operation. The createCertificate indefinitely waits for the operation to complete and
     * returns its last status. The details of the last certificate operation status are printed when a response is received</p>
     *
     * {@codesnippet com.azure.security.keyvault.certificates.CertificateClient.beginCreateCertificate#String-CertificatePolicy-Boolean-Map}
     *
     * @param certificateName The name of the certificate to be created.
     * @param policy The policy of the certificate to be created.
     * @param isEnabled The enabled status of the certificate.
     * @param tags The application specific metadata to set.
     * @throws ResourceModifiedException when invalid certificate policy configuration is provided.
     * @return A {@link SyncPoller} to poll on the create certificate operation status.
     */
    @ServiceMethod(returns = ReturnType.LONG_RUNNING_OPERATION)
    public SyncPoller<CertificateOperation, KeyVaultCertificateWithPolicy> beginCreateCertificate(String certificateName, CertificatePolicy policy, Boolean isEnabled, Map<String, String> tags) {
        return client.beginCreateCertificate(certificateName, policy, isEnabled, tags).getSyncPoller();
    }

    /**
     * Creates a new certificate. If this is the first version, the certificate resource is created. This operation requires
     * the certificates/create permission.
     *
<<<<<<< HEAD
=======
     * <p>Create certificate is a long running operation. It indefinitely waits for the create certificate operation to complete on service side.</p>
     *
>>>>>>> 6ed56176
     * <p><strong>Code Samples</strong></p>
     * <p>Create certificate is a long running operation. The createCertificate indefinitely waits for the operation to complete and
     * returns its last status. The details of the last certificate operation status are printed when a response is received</p>
     *
     * {@codesnippet com.azure.security.keyvault.certificates.CertificateClient.beginCreateCertificate#String-CertificatePolicy}
     *
     * @param certificateName The name of the certificate to be created.
     * @param policy The policy of the certificate to be created.
     * @throws ResourceModifiedException when invalid certificate policy configuration is provided.
     * @return A {@link SyncPoller} to poll on the create certificate operation status.
     */
    @ServiceMethod(returns = ReturnType.LONG_RUNNING_OPERATION)
    public SyncPoller<CertificateOperation, KeyVaultCertificateWithPolicy> beginCreateCertificate(String certificateName, CertificatePolicy policy) {
        return client.beginCreateCertificate(certificateName, policy).getSyncPoller();
    }

    /**
     * Gets a pending {@link CertificateOperation} from the key vault. This operation requires the certificates/get permission.
     *
     * <p><strong>Code Samples</strong></p>
     * <p>Geta a pending certificate operation. The {@link SyncPoller poller} allows users to automatically poll on the certificate
     * operation status.</p>
     *
     * {@codesnippet com.azure.security.keyvault.certificates.CertificateClient.getCertificateOperation#String}
     *
     * @param certificateName The name of the certificate.
     * @throws ResourceNotFoundException when a certificate operation for a certificate with {@code certificateName} doesn't exist.
     * @return A {@link SyncPoller} to poll on the certificate operation status.
     */
    @ServiceMethod(returns = ReturnType.LONG_RUNNING_OPERATION)
    public SyncPoller<CertificateOperation, KeyVaultCertificateWithPolicy> getCertificateOperation(String certificateName) {
        return client.getCertificateOperation(certificateName).getSyncPoller();
    }
<<<<<<< HEAD

=======
>>>>>>> 6ed56176
    /**
     * Gets information about the latest version of the specified certificate. This operation requires the certificates/get permission.
     *
     * <p><strong>Code Samples</strong></p>
     * <p>Gets a specific version of the certificate in the key vault. Prints out the returned certificate details when a response has been received.</p>
     *
     * {@codesnippet com.azure.security.keyvault.certificates.CertificateClient.getCertificate#String}
     *
     * @param certificateName The name of the certificate to retrieve, cannot be null
     * @throws ResourceNotFoundException when a certificate with {@code certificateName} doesn't exist in the key vault.
     * @throws HttpRequestException if {@code certificateName} is empty string.
     * @return The requested {@link KeyVaultCertificateWithPolicy certificate}.
     */
    @ServiceMethod(returns = ReturnType.SINGLE)
    public KeyVaultCertificateWithPolicy getCertificate(String certificateName) {
        return getCertificateWithResponse(certificateName, Context.NONE).getValue();
    }

    /**
     * Gets information about the latest version of the specified certificate. This operation requires the certificates/get permission.
     *
     * <p><strong>Code Samples</strong></p>
     * <p>Gets a specific version of the certificate in the key vault. Prints out the returned certificate details when a response has been received.</p>
     *
     * {@codesnippet com.azure.security.keyvault.certificates.CertificateClient.getCertificateWithResponse#String-Context}
     *
     * @param certificateName The name of the certificate to retrieve, cannot be null
     * @param context Additional context that is passed through the Http pipeline during the service call.
     * @throws ResourceNotFoundException when a certificate with {@code certificateName} doesn't exist in the key vault.
     * @throws HttpRequestException if {@code certificateName} is empty string.
     * @return A {@link Response} whose {@link Response#getValue() value} contains the requested {@link KeyVaultCertificateWithPolicy certificate}.
     */
    @ServiceMethod(returns = ReturnType.SINGLE)
    public Response<KeyVaultCertificateWithPolicy> getCertificateWithResponse(String certificateName, Context context) {
        return client.getCertificateWithResponse(certificateName, "", context).block();
    }

    /**
     * Gets information about the latest version of the specified certificate. This operation requires the certificates/get permission.
     *
     * <p><strong>Code Samples</strong></p>
     * <p>Gets a specific version of the certificate in the key vault. Prints out the returned certificate details when a response has been received.</p>
     *
     * {@codesnippet com.azure.security.keyvault.certificates.CertificateClient.getCertificateVersionWithResponse#String-String-Context}
     *
     * @param certificateName The name of the certificate to retrieve, cannot be null
     * @param version The version of the certificate to retrieve. If this is an empty String or null then latest version of the certificate is retrieved.
     * @param context Additional context that is passed through the Http pipeline during the service call.
     * @throws ResourceNotFoundException when a certificate with {@code certificateName} doesn't exist in the key vault.
     * @throws HttpRequestException if {@code certificateName} is empty string.
     * @return A {@link Response} whose {@link Response#getValue() value} contains the requested {@link KeyVaultCertificate certificate}.
     */
    @ServiceMethod(returns = ReturnType.SINGLE)
    public Response<KeyVaultCertificate> getCertificateVersionWithResponse(String certificateName, String version, Context context) {
        return client.getCertificateVersionWithResponse(certificateName, version, context).block();
    }

    /**
     * Gets information about the specified version of the specified certificate. This operation requires the certificates/get permission.
     *
     * <p><strong>Code Samples</strong></p>
     * <p>Gets a specific version of the certificate in the key vault. Prints out the returned certificate details when a response has been received.</p>
     *
     * {@codesnippet com.azure.security.keyvault.certificates.CertificateClient.getCertificateVersion#String-String}
     *
     * @param certificateName The name of the certificate to retrieve, cannot be null
     * @param version The version of the certificate to retrieve. If this is an empty String or null then latest version of the certificate is retrieved.
     * @throws ResourceNotFoundException when a certificate with {@code certificateName} doesn't exist in the key vault.
     * @throws HttpRequestException if {@code certificateName} is empty string.
     * @return The requested {@link KeyVaultCertificate certificate}.
     */
    @ServiceMethod(returns = ReturnType.SINGLE)
    public KeyVaultCertificate getCertificateVersion(String certificateName, String version) {
        return getCertificateVersionWithResponse(certificateName, version, Context.NONE).getValue();
    }

    /**
     * Updates the specified attributes associated with the specified certificate. The update operation changes specified attributes of an existing
     * stored certificate and attributes that are not specified in the request are left unchanged. This operation requires the certificates/update permission.
     *
     * <p><strong>Code Samples</strong></p>
     * <p>Gets latest version of the certificate, changes its tags and enabled status and then updates it in the Azure Key Vault. Prints out the
     * returned certificate details when a response has been received.</p>
     *
     * {@codesnippet com.azure.security.keyvault.certificates.CertificateClient.updateCertificateProperties#CertificateProperties}
     *
     * @param properties The {@link CertificateProperties} object with updated properties.
     * @throws NullPointerException if {@code certificate} is {@code null}.
     * @throws ResourceNotFoundException when a certificate with {@link CertificateProperties#getName() certificateName} and {@link CertificateProperties#getVersion() version} doesn't exist in the key vault.
     * @throws HttpRequestException if {@link CertificateProperties#getName() certificateName} or {@link CertificateProperties#getVersion() version} is empty string.
     * @return The {@link CertificateProperties updated certificate}.
     */
    @ServiceMethod(returns = ReturnType.SINGLE)
    public KeyVaultCertificate updateCertificateProperties(CertificateProperties properties) {
        return updateCertificatePropertiesWithResponse(properties, Context.NONE).getValue();
    }

    /**
     * Updates the specified attributes associated with the specified certificate. The update operation changes specified attributes of an existing
     * stored certificate and attributes that are not specified in the request are left unchanged. This operation requires the certificates/update permission.
     *
     * <p><strong>Code Samples</strong></p>
     * <p>Gets latest version of the certificate, changes its tags and enabled status and then updates it in the Azure Key Vault. Prints out the
     * returned certificate details when a response has been received.</p>
     *
     * {@codesnippet com.azure.security.keyvault.certificates.CertificateClient.updateCertificatePropertiesWithResponse#CertificateProperties-Context}
     *
     * @param properties The {@link CertificateProperties} object with updated properties.
     * @param context Additional context that is passed through the Http pipeline during the service call.
     * @throws NullPointerException if {@code certificate} is {@code null}.
     * @throws ResourceNotFoundException when a certificate with {@link CertificateProperties#getName() certificateName} and {@link CertificateProperties#getVersion() version} doesn't exist in the key vault.
     * @throws HttpRequestException if {@link CertificateProperties#getName() certificateName} or {@link CertificateProperties#getVersion() version} is empty string.
     * @return A {@link Response} whose {@link Response#getValue() value} contains the {@link CertificateProperties updated certificate}.
     */
    @ServiceMethod(returns = ReturnType.SINGLE)
    public Response<KeyVaultCertificate> updateCertificatePropertiesWithResponse(CertificateProperties properties, Context context) {
        return client.updateCertificatePropertiesWithResponse(properties, context).block();
    }

    /**
     * Deletes a certificate from a specified key vault. All the versions of the certificate along with its associated policy
     * get deleted. If soft-delete is enabled on the key vault then the certificate is placed in the deleted state and requires to be
     * purged for permanent deletion else the certificate is permanently deleted. The delete operation applies to any certificate stored in
     * Azure Key Vault but it cannot be applied to an individual version of a certificate. This operation requires the certificates/delete permission.
     *
     * <p><strong>Code Samples</strong></p>
     * <p>Deletes the certificate in the Azure Key Vault. Prints out the
     * deleted certificate details when a response has been received.</p>
     *
     * {@codesnippet com.azure.security.keyvault.certificates.CertificateClient.beginDeleteCertificate#String}
     *
     * @param certificateName The name of the certificate to be deleted.
     * @throws ResourceNotFoundException when a certificate with {@code certificateName} doesn't exist in the key vault.
     * @throws HttpRequestException when a certificate with {@code certificateName} is empty string.
     * @return A {@link SyncPoller} to poll on and retrieve {@link DeletedCertificate deleted certificate}.
     */
    @ServiceMethod(returns = ReturnType.LONG_RUNNING_OPERATION)
    public SyncPoller<DeletedCertificate, Void> beginDeleteCertificate(String certificateName) {
        return client.beginDeleteCertificate(certificateName).getSyncPoller();
    }

    /**
     * Retrieves information about the specified deleted certificate. The GetDeletedCertificate operation  is applicable for soft-delete
     * enabled vaults and additionally retrieves deleted certificate's attributes, such as retention interval, scheduled permanent deletion and the current deletion recovery level. This operation
     * requires the certificates/get permission.
     *
     * <p><strong>Code Samples</strong></p>
     * <p> Gets the deleted certificate from the key vault enabled for soft-delete. Prints out the
     * deleted certificate details when a response has been received.</p>
     *
     * {@codesnippet com.azure.security.keyvault.certificates.CertificateClient.getDeletedCertificate#string}
     *
     * @param certificateName The name of the deleted certificate.
     * @throws ResourceNotFoundException when a certificate with {@code certificateName} doesn't exist in the key vault.
     * @throws HttpRequestException when a certificate with {@code certificateName} is empty string.
     * @return The {@link DeletedCertificate deleted certificate}.
     */
    @ServiceMethod(returns = ReturnType.SINGLE)
    public DeletedCertificate getDeletedCertificate(String certificateName) {
        return getDeletedCertificateWithResponse(certificateName, Context.NONE).getValue();
    }

    /**
     * Retrieves information about the specified deleted certificate. The GetDeletedCertificate operation  is applicable for soft-delete
     * enabled vaults and additionally retrieves deleted certificate's attributes, such as retention interval, scheduled permanent deletion and the current deletion recovery level. This operation
     * requires the certificates/get permission.
     *
     * <p><strong>Code Samples</strong></p>
     * <p> Gets the deleted certificate from the key vault enabled for soft-delete. Prints out the
     * deleted certificate details when a response has been received.</p>
     *
     * {@codesnippet com.azure.security.keyvault.certificates.CertificateClient.getDeletedCertificateWithResponse#String-Context}
     *
     * @param certificateName The name of the deleted certificate.
     * @param context Additional context that is passed through the Http pipeline during the service call.
     * @throws ResourceNotFoundException when a certificate with {@code certificateName} doesn't exist in the key vault.
     * @throws HttpRequestException when a certificate with {@code certificateName} is empty string.
     * @return A {@link Response} whose {@link Response#getValue() value} contains the {@link DeletedCertificate deleted certificate}.
     */
    @ServiceMethod(returns = ReturnType.SINGLE)
    public Response<DeletedCertificate> getDeletedCertificateWithResponse(String certificateName, Context context) {
        return client.getDeletedCertificateWithResponse(certificateName, context).block();
    }

    /**
     * Permanently deletes the specified deleted certificate without possibility for recovery. The Purge Deleted Certificate operation is applicable for
     * soft-delete enabled vaults and is not available if the recovery level does not specify 'Purgeable'. This operation requires the certificate/purge permission.
     *
     * <p><strong>Code Samples</strong></p>
     * <p>Purges the deleted certificate from the key vault enabled for soft-delete. Prints out the
     * status code from the server response when a response has been received.</p>

     * {@codesnippet com.azure.security.keyvault.certificates.CertificateClient.purgeDeletedCertificate#string}
     *
     * @param certificateName The name of the deleted certificate.
     * @throws ResourceNotFoundException when a certificate with {@code certificateName} doesn't exist in the key vault.
     * @throws HttpRequestException when a certificate with {@code certificateName} is empty string.
     */
    @ServiceMethod(returns = ReturnType.SINGLE)
    public void purgeDeletedCertificate(String certificateName) {
        purgeDeletedCertificateWithResponse(certificateName, Context.NONE);
    }

    /**
     * Permanently deletes the specified deleted certificate without possibility for recovery. The Purge Deleted Certificate operation is applicable for
     * soft-delete enabled vaults and is not available if the recovery level does not specify 'Purgeable'. This operation requires the certificate/purge permission.
     *
     * <p><strong>Code Samples</strong></p>
     * <p>Purges the deleted certificate from the key vault enabled for soft-delete. Prints out the
     * status code from the server response when a response has been received.</p>

     * {@codesnippet com.azure.security.keyvault.certificates.CertificateClient.purgeDeletedCertificateWithResponse#string-Context}
     *
     * @param certificateName The name of the deleted certificate.
     * @param context Additional context that is passed through the Http pipeline during the service call.
     * @throws ResourceNotFoundException when a certificate with {@code certificateName} doesn't exist in the key vault.
     * @throws HttpRequestException when a certificate with {@code certificateName} is empty string.
     * @return A response containing status code and HTTP headers.
     */
    @ServiceMethod(returns = ReturnType.SINGLE)
    public Response<Void> purgeDeletedCertificateWithResponse(String certificateName, Context context) {
        return client.purgeDeletedCertificateWithResponse(certificateName, context).block();
    }

    /**
     * Recovers the deleted certificate back to its current version under /certificates and can only be performed on a soft-delete enabled vault.
     * The RecoverDeletedCertificate operation performs the reversal of the Delete operation and must be issued during the retention interval
     * (available in the deleted certificate's attributes). This operation requires the certificates/recover permission.
     *
     * <p><strong>Code Samples</strong></p>
     * <p>Recovers the deleted certificate from the key vault enabled for soft-delete. Prints out the
     * recovered certificate details when a response has been received.</p>

     * {@codesnippet com.azure.security.certificatevault.certificates.CertificateClient.beginRecoverDeletedCertificate#String}
     *
     * @param certificateName The name of the deleted certificate to be recovered.
     * @throws ResourceNotFoundException when a certificate with {@code certificateName} doesn't exist in the certificate vault.
     * @throws HttpRequestException when a certificate with {@code certificateName} is empty string.
     * @return A {@link SyncPoller} to poll on and retrieve {@link KeyVaultCertificateWithPolicy recovered certificate}.
     */
    @ServiceMethod(returns = ReturnType.LONG_RUNNING_OPERATION)
    public SyncPoller<KeyVaultCertificateWithPolicy, Void> beginRecoverDeletedCertificate(String certificateName) {
        return client.beginRecoverDeletedCertificate(certificateName).getSyncPoller();
    }

    /**
     * Requests that a backup of the specified certificate be downloaded to the client. All versions of the certificate will
     * be downloaded. This operation requires the certificates/backup permission.
     *
     * <p><strong>Code Samples</strong></p>
     * <p>Backs up the certificate from the key vault. Prints out the
     * length of the certificate's backup byte array returned in the response.</p>
     *
     * {@codesnippet com.azure.security.keyvault.certificates.CertificateClient.backupCertificate#string}
     *
     * @param certificateName The name of the certificate.
     * @throws ResourceNotFoundException when a certificate with {@code certificateName} doesn't exist in the key vault.
     * @throws HttpRequestException when a certificate with {@code certificateName} is empty string.
     * @return The backed up certificate blob.
     */
    @ServiceMethod(returns = ReturnType.SINGLE)
    public byte[] backupCertificate(String certificateName) {
        return backupCertificateWithResponse(certificateName, Context.NONE).getValue();
    }

    /**
     * Requests that a backup of the specified certificate be downloaded to the client. All versions of the certificate will
     * be downloaded. This operation requires the certificates/backup permission.
     *
     * <p><strong>Code Samples</strong></p>
     * <p>Backs up the certificate from the key vault. Prints out the
     * length of the certificate's backup byte array returned in the response.</p>
     *
     * {@codesnippet com.azure.security.keyvault.certificates.CertificateClient.backupCertificateWithResponse#String-Context}
     *
     * @param certificateName The certificateName of the certificate.
     * @param context Additional context that is passed through the Http pipeline during the service call.
     * @throws ResourceNotFoundException when a certificate with {@code certificateName} doesn't exist in the key vault.
     * @throws HttpRequestException when a certificate with {@code certificateName} is empty string.
     * @return A {@link Response} whose {@link Response#getValue() value} contains the backed up certificate blob.
     */
    @ServiceMethod(returns = ReturnType.SINGLE)
    public Response<byte[]> backupCertificateWithResponse(String certificateName, Context context) {
        return client.backupCertificateWithResponse(certificateName, context).block();
    }

    /**
     * Restores a backed up certificate to the vault. All the versions of the certificate are restored to the vault. This operation
     * requires the certificates/restore permission.
     *
     * <p><strong>Code Samples</strong></p>
     * <p>Restores the certificate in the key vault from its backup. Prints out the restored certificate
     * details when a response has been received.</p>
     *
     * {@codesnippet com.azure.security.keyvault.certificates.CertificateClient.restoreCertificate#byte}
     *
     * @param backup The backup blob associated with the certificate.
     * @throws ResourceModifiedException when {@code backup} blob is malformed.
     * @return The {@link KeyVaultCertificate restored certificate}.
     */
    @ServiceMethod(returns = ReturnType.SINGLE)
    public KeyVaultCertificateWithPolicy restoreCertificateBackup(byte[] backup) {
        return restoreCertificateBackupWithResponse(backup, Context.NONE).getValue();
    }

    /**
     * Restores a backed up certificate to the vault. All the versions of the certificate are restored to the vault. This operation
     * requires the certificates/restore permission.
     *
     * <p><strong>Code Samples</strong></p>
     * <p>Restores the certificate in the key vault from its backup. Prints out the restored certificate
     * details when a response has been received.</p>
     *
     * {@codesnippet com.azure.security.keyvault.certificates.CertificateClient.restoreCertificateWithResponse#byte-Context}
     *
     * @param backup The backup blob associated with the certificate.
     * @param context Additional context that is passed through the Http pipeline during the service call.
     * @throws ResourceModifiedException when {@code backup} blob is malformed.
     * @return A {@link Response} whose {@link Response#getValue() value} contains the {@link KeyVaultCertificate restored certificate}.
     */
    @ServiceMethod(returns = ReturnType.SINGLE)
    public Response<KeyVaultCertificateWithPolicy> restoreCertificateBackupWithResponse(byte[] backup, Context context) {
        return client.restoreCertificateBackupWithResponse(backup, context).block();
    }

    /**
     * List certificates in a the key vault. Retrieves the set of certificates resources in the key vault and the individual
     * certificate response in the iterable is represented by {@link CertificateProperties} as only the certificate identifier, thumbprint,
     * attributes and tags are provided in the response. The policy and individual certificate versions are not listed in
     * the response. This operation requires the certificates/list permission.
     *
     * <p>It is possible to get certificates with all the properties excluding the policy from this information. Loop over the {@link CertificateProperties} and
     * call {@link CertificateClient#getCertificateVersion(String, String)} . This will return the {@link KeyVaultCertificate certificate}
     * with all its properties excluding the policy.</p>
     *
     * {@codesnippet com.azure.security.keyvault.certificates.CertificateClient.listCertificates}
     *
     * @return A {@link PagedIterable} containing {@link CertificateProperties certificate} for all the certificates in the vault.
     */
    @ServiceMethod(returns = ReturnType.COLLECTION)
    public PagedIterable<CertificateProperties> listPropertiesOfCertificates() {
        return new PagedIterable<>(client.listPropertiesOfCertificates(false, Context.NONE));
    }

    /**
     * List certificates in a the key vault. Retrieves the set of certificates resources in the key vault and the individual
     * certificate response in the iterable is represented by {@link CertificateProperties} as only the certificate identifier, thumbprint,
     * attributes and tags are provided in the response. The policy and individual certificate versions are not listed in
     * the response. This operation requires the certificates/list permission.
     *
     * <p>It is possible to get certificates with all the properties excluding the policy from this information. Loop over the {@link CertificateProperties} and
     * call {@link CertificateClient#getCertificateVersion(String, String)} . This will return the {@link KeyVaultCertificate certificate}
     * with all its properties excluding the policy.</p>
     *
     * {@codesnippet com.azure.security.keyvault.certificates.CertificateClient.listCertificates#context}
     *
     * @param includePending indicate if pending certificates should be included in the results.
     * @param context Additional context that is passed through the Http pipeline during the service call.
     * @return A {@link PagedIterable} containing {@link CertificateProperties certificate} for all the certificates in the vault.
     */
    @ServiceMethod(returns = ReturnType.COLLECTION)
    public PagedIterable<CertificateProperties> listPropertiesOfCertificates(boolean includePending, Context context) {
        return new PagedIterable<>(client.listPropertiesOfCertificates(includePending, context));
    }

    /**
     * Lists the {@link DeletedCertificate deleted certificates} in the key vault currently available for recovery. This operation includes
     * deletion-specific information and is applicable for vaults enabled for soft-delete. This operation requires the
     * {@code certificates/get/list} permission.
     *
     * <p><strong>Code Samples</strong></p>
     * <p>Lists the deleted certificates in the key vault. Prints out the
     * recovery id of each deleted certificate when a response has been received.</p>
     *
     * {@codesnippet com.azure.security.keyvault.certificates.CertificateClient.listDeletedCertificates}
     *
     * @return A {@link PagedIterable} containing all of the {@link DeletedCertificate deleted certificates} in the vault.
     */
    @ServiceMethod(returns = ReturnType.COLLECTION)
    public PagedIterable<DeletedCertificate> listDeletedCertificates() {
        return listDeletedCertificates(false, Context.NONE);
    }

    /**
     * Lists the {@link DeletedCertificate deleted certificates} in the key vault currently available for recovery. This operation includes
     * deletion-specific information and is applicable for vaults enabled for soft-delete. This operation requires the
     * {@code certificates/get/list} permission.
     *
     * <p><strong>Code Samples</strong></p>
     * <p>Lists the deleted certificates in the key vault. Prints out the
     * recovery id of each deleted certificate when a response has been received.</p>
     *
     * {@codesnippet com.azure.security.keyvault.certificates.CertificateClient.listDeletedCertificates#context}
     *
     * @param includePending indicate if pending deleted certificates should be included in the results.
     * @param context Additional context that is passed through the Http pipeline during the service call.
     * @return A {@link PagedIterable} containing all of the {@link DeletedCertificate deleted certificates} in the vault.
     */
    @ServiceMethod(returns = ReturnType.COLLECTION)
    public PagedIterable<DeletedCertificate> listDeletedCertificates(boolean includePending, Context context) {
        return new PagedIterable<>(client.listDeletedCertificates(includePending, context));
    }

    /**
     * List all versions of the specified certificate. The individual certificate response in the iterable is represented by {@link CertificateProperties}
     * as only the certificate identifier, thumbprint, attributes and tags are provided in the response. The policy is not listed in
     * the response. This operation requires the certificates/list permission.
     *
     * <p>It is possible to get the certificates with properties excluding the policy for all the versions from this information. Loop over the {@link CertificateProperties} and
     * call {@link CertificateClient#getCertificateVersion(String, String)}. This will return the {@link KeyVaultCertificate certificate}
     * with all its properties excluding the policy.</p>
     *
     * {@codesnippet com.azure.security.keyvault.certificates.CertificateClient.listCertificateVersions}
     *
     * @param certificateName The name of the certificate.
     * @throws ResourceNotFoundException when a certificate with {@code certificateName} doesn't exist in the key vault.
     * @throws HttpRequestException when a certificate with {@code certificateName} is empty string.
     * @return A {@link PagedIterable} containing {@link CertificateProperties certificate} of all the versions of the specified certificate in the vault. Paged Iterable is empty if certificate with {@code certificateName} does not exist in key vault.
     */
    @ServiceMethod(returns = ReturnType.COLLECTION)
    public PagedIterable<CertificateProperties> listPropertiesOfCertificateVersions(String certificateName) {
        return listPropertiesOfCertificateVersions(certificateName, Context.NONE);
    }

    /**
     * List all versions of the specified certificate. The individual certificate response in the iterable is represented by {@link CertificateProperties}
     * as only the certificate identifier, thumbprint, attributes and tags are provided in the response. The policy is not listed in
     * the response. This operation requires the certificates/list permission.
     *
     * <p>It is possible to get the certificates with properties excluding the policy for all the versions from this information. Loop over the {@link CertificateProperties} and
     * call {@link CertificateClient#getCertificateVersion(String, String)}. This will return the {@link KeyVaultCertificate certificate}
     * with all its properties excluding the policy.</p>
     *
     * {@codesnippet com.azure.security.keyvault.certificates.CertificateClient.listCertificateVersions#context}
     *
     * @param certificateName The name of the certificate.
     * @param context Additional context that is passed through the Http pipeline during the service call.
     * @throws ResourceNotFoundException when a certificate with {@code certificateName} doesn't exist in the key vault.
     * @throws HttpRequestException when a certificate with {@code certificateName} is empty string.
     * @return A {@link PagedIterable} containing {@link CertificateProperties certificate} of all the versions of the specified certificate in the vault. Iterable is empty if certificate with {@code certificateName} does not exist in key vault.
     */
    @ServiceMethod(returns = ReturnType.COLLECTION)
    public PagedIterable<CertificateProperties> listPropertiesOfCertificateVersions(String certificateName, Context context) {
        return new PagedIterable<>(client.listPropertiesOfCertificateVersions(certificateName, context));
    }

    /**
     * Retrieves the policy of the specified certificate in the key vault. This operation requires the {@code certificates/get} permission.
     *
     * <p><strong>Code Samples</strong></p>
     * <p>Gets the policy of a certirifcate in the key vault. Prints out the
     * returned certificate policy details when a response has been received.</p>
     *
     * {@codesnippet com.azure.security.keyvault.certificates.CertificateClient.getCertificatePolicy#string}
     *
     * @param certificateName The name of the certificate whose policy is to be retrieved, cannot be null
     * @throws ResourceNotFoundException when a certificate with {@code certificateName} doesn't exist in the key vault.
     * @throws HttpRequestException if {@code certificateName} is empty string.
     * @return The requested {@link CertificatePolicy certificate policy}.
     */
    @ServiceMethod(returns = ReturnType.SINGLE)
    public CertificatePolicy getCertificatePolicy(String certificateName) {
        return getCertificatePolicyWithResponse(certificateName, Context.NONE).getValue();
    }

    /**
     * Retrieves the policy of the specified certificate in the key vault. This operation requires the {@code certificates/get} permission.
     *
     * <p><strong>Code Samples</strong></p>
     * <p>Gets the policy of a certirifcate in the key vault. Prints out the
     * returned certificate policy details when a response has been received.</p>
     *
     * {@codesnippet com.azure.security.keyvault.certificates.CertificateClient.getCertificatePolicyWithResponse#string}
     *
     * @param certificateName The name of the certificate whose policy is to be retrieved, cannot be null
     * @param context Additional context that is passed through the Http pipeline during the service call.
     * @throws ResourceNotFoundException when a certificate with {@code certificateName} doesn't exist in the key vault.
     * @throws HttpRequestException if {@code certificateName} is empty string.
     * @return A {@link Response} whose {@link Response#getValue() value} contains the requested {@link CertificatePolicy certificate policy}.
     */
    @ServiceMethod(returns = ReturnType.SINGLE)
    public Response<CertificatePolicy> getCertificatePolicyWithResponse(String certificateName, Context context) {
        return client.getCertificatePolicyWithResponse(certificateName, context).block();
    }

    /**
     * Updates the policy for a certificate. The update operation changes specified attributes of the certificate policy and attributes
     * that are not specified in the request are left unchanged. This operation requires the {@code certificates/update} permission.
     *
     * <p><strong>Code Samples</strong></p>
     * <p>Gets the certificate policy, changes its properties and then updates it in the Azure Key Vault. Prints out the
     * returned policy details when a response has been received.</p>
     *
     * {@codesnippet com.azure.security.keyvault.certificates.CertificateClient.updateCertificatePolicy#string}
     *
     * @param certificateName The name of the certificate whose policy is to be updated.
     * @param policy The certificate policy to be updated.
     * @throws NullPointerException if {@code policy} is {@code null}.
     * @throws ResourceNotFoundException when a certificate with {@code certificateName} doesn't exist in the key vault.
     * @throws HttpRequestException if {@code certificateName} is empty string or if {@code policy} is invalid.
     * @return The updated {@link CertificatePolicy certificate policy}.
     */
    @ServiceMethod(returns = ReturnType.SINGLE)
    public CertificatePolicy updateCertificatePolicy(String certificateName, CertificatePolicy policy) {
        return updateCertificatePolicyWithResponse(certificateName, policy, Context.NONE).getValue();
    }

    /**
     * Updates the policy for a certificate. The update operation changes specified attributes of the certificate policy and attributes
     * that are not specified in the request are left unchanged. This operation requires the {@code certificates/update} permission.
     *
     * <p><strong>Code Samples</strong></p>
     * <p>Gets the certificate policy, changes its properties and then updates it in the Azure Key Vault. Prints out the
     * returned policy details when a response has been received.</p>
     *
     * {@codesnippet com.azure.security.keyvault.certificates.CertificateClient.updateCertificatePolicyWithResponse#string}
     *
     * @param certificateName The certificateName of the certificate whose policy is to be updated.
     * @param policy The certificate policy to be updated.
     * @param context Additional context that is passed through the Http pipeline during the service call.
     * @throws NullPointerException if {@code policy} is {@code null}.
     * @throws ResourceNotFoundException when a certificate with {@code certificateName} doesn't exist in the key vault.
     * @throws HttpRequestException if {@code certificateName} is empty string or if {@code policy} is invalid.
     * @return A {@link Response} whose {@link Response#getValue() value} contains the updated {@link CertificatePolicy certificate policy}.
     */
    @ServiceMethod(returns = ReturnType.SINGLE)
    public Response<CertificatePolicy> updateCertificatePolicyWithResponse(String certificateName, CertificatePolicy policy, Context context) {
        return client.updateCertificatePolicyWithResponse(certificateName, policy, context).block();
    }

    /**
     * Creates the specified certificate issuer. The SetCertificateIssuer operation updates the specified certificate issuer if it
     * already exists or adds it if doesn't exist. This operation requires the certificates/setissuers permission.
     *
     * <p><strong>Code Samples</strong></p>
     * <p>Creates a new certificate issuer in the key vault. Prints out the created certificate issuer details when a
     * response has been received.</p>
     *
     * {@codesnippet com.azure.security.keyvault.certificates.CertificateClient.createIssuer#CertificateIssuer}
     *
     * @param issuer The configuration of the certificate issuer to be created.
     * @throws ResourceModifiedException when invalid certificate issuer {@code issuer} configuration is provided.
     * @throws HttpRequestException when a certificate issuer with {@link CertificateIssuer#getName() name} is empty string.
     * @return The created {@link CertificateIssuer certificate issuer}.
     */
    @ServiceMethod(returns = ReturnType.SINGLE)
    public CertificateIssuer createIssuer(CertificateIssuer issuer) {
        return createIssuerWithResponse(issuer, Context.NONE).getValue();
    }

    /**
     * Creates the specified certificate issuer. The SetCertificateIssuer operation updates the specified certificate issuer if it
     * already exists or adds it if doesn't exist. This operation requires the certificates/setissuers permission.

     * <p><strong>Code Samples</strong></p>
     * <p>Creates a new certificate issuer in the key vault. Prints out the created certificate
     * issuer details when a response has been received.</p>
     *
     * {@codesnippet com.azure.security.keyvault.certificates.CertificateClient.createIssuerWithResponse#CertificateIssuer-Context}
     *
     * @param issuer The configuration of the certificate issuer to be created.
     * @param context Additional context that is passed through the Http pipeline during the service call.
     * @throws ResourceModifiedException when invalid certificate issuer {@code issuer} configuration is provided.
     * @throws HttpRequestException when a certificate issuer with {@link CertificateIssuer#getName() name} is empty string.
     * @return A {@link Response} whose {@link Response#getValue() value} contains the created {@link CertificateIssuer certificate issuer}.
     */
    @ServiceMethod(returns = ReturnType.SINGLE)
    public Response<CertificateIssuer> createIssuerWithResponse(CertificateIssuer issuer, Context context) {
        return client.createIssuerWithResponse(issuer, context).block();
    }

    /**
     * Retrieves the specified certificate issuer from the key vault. This operation requires the certificates/manageissuers/getissuers permission.
     *
     * <p><strong>Code Samples</strong></p>
     * <p>Gets the specificed certifcate issuer in the key vault. Prints out the returned certificate issuer details when
     * a response has been received.</p>
     *
     * {@codesnippet com.azure.security.keyvault.certificates.CertificateClient.getIssuerWithResponse#string-context}
     *
     * @param issuerName The name of the certificate issuer to retrieve, cannot be null
     * @param context Additional context that is passed through the Http pipeline during the service call.
     * @throws ResourceNotFoundException when a certificate issuer with {@code issuerName} doesn't exist in the key vault.
     * @throws HttpRequestException if {@code issuerName} is empty string.
     * @return A {@link Response} whose {@link Response#getValue() value} contains the requested {@link CertificateIssuer certificate issuer}.
     */
    @ServiceMethod(returns = ReturnType.SINGLE)
    public Response<CertificateIssuer> getIssuerWithResponse(String issuerName, Context context) {
        return client.getIssuerWithResponse(issuerName, context).block();
    }

    /**
     * Retrieves the specified certificate issuer from the key vault. This operation requires the certificates/manageissuers/getissuers permission.
     *
     * <p><strong>Code Samples</strong></p>
     * <p>Gets the specified certificate issuer in the key vault. Prints out the returned certificate issuer details
     * when a response has been received.</p>
     *
     * {@codesnippet com.azure.security.keyvault.certificates.CertificateClient.getIssuer#string}
     *
     * @param issuerName The name of the certificate issuer to retrieve, cannot be null
     * @throws ResourceNotFoundException when a certificate issuer with {@code issuerName} doesn't exist in the key vault.
     * @throws HttpRequestException if {@code issuerName} is empty string.
     * @return The requested {@link CertificateIssuer certificate issuer}.
     */
    @ServiceMethod(returns = ReturnType.SINGLE)
    public CertificateIssuer getIssuer(String issuerName) {
        return getIssuerWithResponse(issuerName, Context.NONE).getValue();
    }

    /**
     * Deletes the specified certificate issuer. The DeleteCertificateIssuer operation permanently removes the specified certificate
     * issuer from the key vault. This operation requires the {@code certificates/manageissuers/deleteissuers permission}.
     *
     * <p><strong>Code Samples</strong></p>
     * <p>Deletes the certificate issuer in the Azure Key Vault. Prints out the
     * deleted certificate details when a response has been received.</p>
     *
     * {@codesnippet com.azure.security.keyvault.certificates.CertificateClient.deleteIssuerWithResponse#string-context}
     *
     * @param issuerName The name of the certificate issuer to be deleted.
     * @param context Additional context that is passed through the Http pipeline during the service call.
     * @throws ResourceNotFoundException when a certificate issuer with {@code issuerName} doesn't exist in the key vault.
     * @throws HttpRequestException when a certificate issuer with {@code issuerName} is empty string.
     * @return A {@link Response} whose {@link Response#getValue() value} contains the {@link CertificateIssuer deleted issuer}.
     */
    @ServiceMethod(returns = ReturnType.SINGLE)
    public Response<CertificateIssuer> deleteIssuerWithResponse(String issuerName, Context context) {
        return client.deleteIssuerWithResponse(issuerName, context).block();
    }

    /**
     * Deletes the specified certificate issuer. The DeleteCertificateIssuer operation permanently removes the specified certificate
     * issuer from the key vault. This operation requires the {@code certificates/manageissuers/deleteissuers permission}.
     *
     * <p><strong>Code Samples</strong></p>
     * <p>Deletes the certificate issuer in the Azure Key Vault. Prints out the deleted certificate details when a
     * response has been received.</p>
     *
     * {@codesnippet com.azure.security.keyvault.certificates.CertificateClient.deleteIssuer#string}
     *
     * @param issuerName The name of the certificate issuer to be deleted.
     * @throws ResourceNotFoundException when a certificate issuer with {@code issuerName} doesn't exist in the key vault.
     * @throws HttpRequestException when a certificate issuer with {@code issuerName} is empty string.
     * @return The {@link CertificateIssuer deleted issuer}.
     */
    @ServiceMethod(returns = ReturnType.SINGLE)
    public CertificateIssuer deleteIssuer(String issuerName) {
        return deleteIssuerWithResponse(issuerName, Context.NONE).getValue();
    }

    /**
     * List all the certificate issuers resources in the key vault. The individual certificate issuer response in the iterable is represented by {@link IssuerProperties}
     * as only the certificate issuer identifier and provider are provided in the response. This operation requires the
     * {@code certificates/manageissuers/getissuers} permission.
     *
     * <p>It is possible to get the certificate issuer with all of its properties from this information. Loop over the {@link IssuerProperties issuerProperties} and
     * call {@link CertificateClient#getIssuer(String)} . This will return the {@link CertificateIssuer issuer}
     * with all its properties.</p>.
     *
     * {@codesnippet com.azure.security.keyvault.certificates.CertificateClient.listPropertiesOfIssuers}
     *
     * @return A {@link PagedIterable} containing all of the {@link IssuerProperties certificate issuers} in the vault.
     */
    @ServiceMethod(returns = ReturnType.COLLECTION)
    public PagedIterable<IssuerProperties> listPropertiesOfIssuers() {
        return listPropertiesOfIssuers(Context.NONE);
    }

    /**
     * List all the certificate issuers resources in the key vault. The individual certificate issuer response in the iterable is represented by {@link IssuerProperties}
     * as only the certificate issuer identifier and provider are provided in the response. This operation requires the
     * {@code certificates/manageissuers/getissuers} permission.
     *
     * <p>It is possible to get the certificate issuer with all of its properties from this information. Loop over the {@link IssuerProperties issuerProperties} and
     * call {@link CertificateClient#getIssuer(String)}. This will return the {@link CertificateIssuer issuer}
     * with all its properties.</p>.
     *
     * {@codesnippet com.azure.security.keyvault.certificates.CertificateClient.listPropertiesOfIssuers#context}
     *
     * @param context Additional context that is passed through the Http pipeline during the service call.
     * @return A {@link PagedIterable} containing all of the {@link IssuerProperties certificate issuers} in the vault.
     */
    @ServiceMethod(returns = ReturnType.COLLECTION)
    public PagedIterable<IssuerProperties> listPropertiesOfIssuers(Context context) {
        return new PagedIterable<>(client.listPropertiesOfIssuers(context));
    }

    /**
     * Updates the specified certificate issuer. The UpdateCertificateIssuer operation updates the specified attributes of
     * the certificate issuer entity. This operation requires the certificates/setissuers permission.
     *
     * <p><strong>Code Samples</strong></p>
     * <p>Gets the certificate issuer, changes its attributes/properties then updates it in the Azure Key Vault. Prints out the
     * returned certificate issuer details when a response has been received.</p>
     *
     * {@codesnippet com.azure.security.keyvault.certificates.CertificateClient.updateIssuer#CertificateIssuer}
     *
     * @param issuer The {@link CertificateIssuer issuer} with updated properties.
     * @throws NullPointerException if {@code issuer} is {@code null}.
     * @throws ResourceNotFoundException when a certificate issuer with {@link CertificateIssuer#getName() name} doesn't exist in the key vault.
     * @throws HttpRequestException if {@link CertificateIssuer#getName() name} is empty string.
     * @return The {@link CertificateIssuer updated issuer}.
     */
    @ServiceMethod(returns = ReturnType.SINGLE)
    public CertificateIssuer updateIssuer(CertificateIssuer issuer) {
        return updateIssuerWithResponse(issuer, Context.NONE).getValue();
    }

    /**
     * Updates the specified certificate issuer. The UpdateCertificateIssuer operation updates the specified attributes of
     * the certificate issuer entity. This operation requires the certificates/setissuers permission.
     *
     * <p><strong>Code Samples</strong></p>
     * <p>Gets the certificate issuer, changes its attributes/properties then updates it in the Azure Key Vault. Prints out the
     * returned certificate issuer details when a response has been received.</p>
     *
     * {@codesnippet com.azure.security.keyvault.certificates.CertificateClient.updateIssuerWithResponse#CertificateIssuer-Context}
     *
     * @param issuer The {@link CertificateIssuer issuer} with updated properties.
     * @param context Additional context that is passed through the Http pipeline during the service call.
     * @throws NullPointerException if {@code issuer} is {@code null}.
     * @throws ResourceNotFoundException when a certificate issuer with {@link CertificateIssuer#getName() name} doesn't exist in the key vault.
     * @throws HttpRequestException if {@link CertificateIssuer#getName() name} is empty string.
     * @return A {@link Response} whose {@link Response#getValue() value} contains the {@link CertificateIssuer updated issuer}.
     */
    @ServiceMethod(returns = ReturnType.SINGLE)
    public Response<CertificateIssuer> updateIssuerWithResponse(CertificateIssuer issuer, Context context) {
        return client.updateIssuerWithResponse(issuer, context).block();
    }

    /**
     * Sets the certificate contacts on the key vault. This operation requires the {@code certificates/managecontacts} permission.
     *
     *<p>The {@link LifetimeAction} of type {@link CertificatePolicyAction#EMAIL_CONTACTS} set on a {@link CertificatePolicy} emails the contacts set on the vault when triggered.</p>
     *
     * <p><strong>Code Samples</strong></p>
     * <p>Sets the certificate contacts in the Azure Key Vault. Prints out the returned contacts details.</p>
     *
     * {@codesnippet com.azure.security.keyvault.certificates.CertificateClient.setContacts#contacts}
     *
     * @param contacts The list of contacts to set on the vault.
     * @throws HttpRequestException when a contact information provided is invalid/incomplete.
     * @return A {@link PagedIterable} containing all of the {@link CertificateContact certificate contacts} in the vault.
     */
    @ServiceMethod(returns = ReturnType.COLLECTION)
    public PagedIterable<CertificateContact> setContacts(List<CertificateContact> contacts) {
        return setContacts(contacts, Context.NONE);
    }

    /**
     * Sets the certificate contacts on the key vault. This operation requires the {@code certificates/managecontacts} permission.
     *
     *<p>The {@link LifetimeAction} of type {@link CertificatePolicyAction#EMAIL_CONTACTS} set on a {@link CertificatePolicy} emails the contacts set on the vault when triggered.</p>
     *
     * <p><strong>Code Samples</strong></p>
     * <p>Sets the certificate contacts in the Azure Key Vault. Prints out the returned contacts details.</p>
     *
     * {@codesnippet com.azure.security.keyvault.certificates.CertificateClient.setContacts#contacts-context}
     *
     * @param contacts The list of contacts to set on the vault.
     * @param context Additional context that is passed through the Http pipeline during the service call.
     * @throws HttpRequestException when a contact information provided is invalid/incomplete.
     * @return A {@link PagedIterable} containing all of the {@link CertificateContact certificate contacts} in the vault.
     */
    @ServiceMethod(returns = ReturnType.COLLECTION)
    public PagedIterable<CertificateContact> setContacts(List<CertificateContact> contacts, Context context) {
        return new PagedIterable<>(client.setContacts(contacts, context));
    }

    /**
     * Lists the certificate contacts in the key vault. This operation requires the certificates/managecontacts permission.
     *
     * <p><strong>Code Samples</strong></p>
     * <p>Lists the certificate contacts in the Azure Key Vault. Prints out the returned contacts details in the response.</p>
     *
     * {@codesnippet com.azure.security.keyvault.certificates.CertificateClient.listContacts}
     *
     * @return A {@link PagedIterable} containing all of the {@link CertificateContact certificate contacts} in the vault.
     */
    @ServiceMethod(returns = ReturnType.COLLECTION)
    public PagedIterable<CertificateContact> listContacts() {
        return listContacts(Context.NONE);
    }

    /**
     * Lists the certificate contacts in the key vault. This operation requires the certificates/managecontacts permission.
     *
     * <p><strong>Code Samples</strong></p>
     * <p>Lists the certificate contacts in the Azure Key Vault. Prints out the returned contacts details in the response.</p>
     *
     * {@codesnippet com.azure.security.keyvault.certificates.CertificateClient.listContacts#context}
     *
     * @param context Additional context that is passed through the Http pipeline during the service call.
     * @return A {@link PagedIterable} containing all of the {@link CertificateContact certificate contacts} in the vault.
     */
    @ServiceMethod(returns = ReturnType.COLLECTION)
    public PagedIterable<CertificateContact> listContacts(Context context) {
        return new PagedIterable<>(client.listContacts(context));
    }

    /**
     * Deletes the certificate contacts in the key vault. This operation requires the {@code certificates/managecontacts} permission.
     *
     * <p><strong>Code Samples</strong></p>
     * <p>Deletes the certificate contacts in the Azure Key Vault. Subscribes to the call and prints out the
     * deleted contacts details.</p>
     *
     * {@codesnippet com.azure.security.keyvault.certificates.CertificateClient.deleteContacts}
     *
     * @return A {@link PagedIterable} containing all of the deleted {@link CertificateContact certificate contacts} in the vault.
     */
    @ServiceMethod(returns = ReturnType.COLLECTION)
    public PagedIterable<CertificateContact> deleteContacts() {
        return deleteContacts(Context.NONE);
    }

    /**
     * Deletes the certificate contacts in the key vault. This operation requires the {@code certificates/managecontacts} permission.
     *
     * <p><strong>Code Samples</strong></p>
     * <p>Deletes the certificate contacts in the Azure Key Vault. Prints out the deleted contacts details in the response.</p>
     *
     * {@codesnippet com.azure.security.keyvault.certificates.CertificateClient.deleteContacts#context}
     *
     * @param context Additional context that is passed through the Http pipeline during the service call.
     * @return A {@link PagedIterable} containing all of the deleted {@link CertificateContact certificate contacts} in the vault.
     */
    @ServiceMethod(returns = ReturnType.COLLECTION)
    public PagedIterable<CertificateContact> deleteContacts(Context context) {
        return new PagedIterable<>(client.deleteContacts(context));
    }

    /**
     * Deletes the creation operation for the specified certificate that is in the process of being created. The certificate is
     * no longer created. This operation requires the {@code certificates/update permission}.
     *
     * <p><strong>Code Samples</strong></p>
     * <p>Triggers certificate creation and then deletes the certificate creation operation in the Azure Key Vault. Subscribes to the call and prints out the
     * deleted certificate operation details when a response has been received.</p>
     *
     * {@codesnippet com.azure.security.keyvault.certificates.CertificateClient.deleteCertificateOperation#string}
     *
     * @param certificateName The name of the certificate.
     * @throws ResourceNotFoundException when a certificate operation for a certificate with {@code certificateName} doesn't exist in the key vault.
     * @throws HttpRequestException when the {@code certificateName} is empty string.
     * @return The deleted {@link CertificateOperation certificate operation}.
     */
    @ServiceMethod(returns = ReturnType.SINGLE)
    public CertificateOperation deleteCertificateOperation(String certificateName) {
        return deleteCertificateOperationWithResponse(certificateName, Context.NONE).getValue();
    }

    /**
     * Deletes the creation operation for the specified certificate that is in the process of being created. The certificate is
     * no longer created. This operation requires the {@code certificates/update permission}.
     *
     * <p><strong>Code Samples</strong></p>
     * <p>Triggers certificate creation and then deletes the certificate creation operation in the Azure Key Vault. Subscribes to the call and prints out the
     * deleted certificate operation details when a response has been received.</p>
     *
     * {@codesnippet com.azure.security.keyvault.certificates.CertificateClient.deleteCertificateOperationWithResponse#string}
     *
     * @param certificateName The name of the certificate.
     * @param context Additional context that is passed through the Http pipeline during the service call.
     * @throws ResourceNotFoundException when a certificate operation for a certificate with {@code certificateName} doesn't exist in the key vault.
     * @throws HttpRequestException when the {@code certificateName} is empty string.
     * @return A {@link Response} whose {@link Response#getValue() value} contains the {@link CertificateOperation deleted certificate operation}.
     */
    @ServiceMethod(returns = ReturnType.SINGLE)
    public Response<CertificateOperation> deleteCertificateOperationWithResponse(String certificateName, Context context) {
        return client.deleteCertificateOperationWithResponse(certificateName, context).block();
    }

    /**
     * Cancels a certificate creation operation that is already in progress. This operation requires the {@code certificates/update} permission.
     *
     * <p><strong>Code Samples</strong></p>
     * <p>Triggers certificate creation and then cancels the certificate creation operation in the Azure Key Vault. Subscribes to the call and prints out the
     * updated certificate operation details when a response has been received.</p>
     *
     * {@codesnippet com.azure.security.keyvault.certificates.CertificateClient.cancelCertificateOperation#string}
     *
     * @param certificateName The name of the certificate which is in the process of being created.
     * @throws ResourceNotFoundException when a certificate operation for a certificate with {@code name} doesn't exist in the key vault.
     * @throws HttpRequestException when the {@code name} is empty string.
     * @return A {@link Response} whose {@link Response#getValue() value} contains the {@link CertificateOperation cancelled certificate operation}.
     */
    @ServiceMethod(returns = ReturnType.SINGLE)
    public CertificateOperation cancelCertificateOperation(String certificateName) {
        return cancelCertificateOperationWithResponse(certificateName, Context.NONE).getValue();
    }

    /**
     * Cancels a certificate creation operation that is already in progress. This operation requires the {@code certificates/update} permission.
     *
     * <p><strong>Code Samples</strong></p>
     * <p>Triggers certificate creation and then cancels the certificate creation operation in the Azure Key Vault. Subscribes to the call and prints out the
     * updated certificate operation details when a response has been received.</p>
     *
     * {@codesnippet com.azure.security.keyvault.certificates.CertificateClient.cancelCertificateOperationWithResponse#string}
     *
     * @param certificateName The name of the certificate which is in the process of being created.
     * @param context Additional context that is passed through the Http pipeline during the service call.
     * @throws ResourceNotFoundException when a certificate operation for a certificate with {@code name} doesn't exist in the key vault.
     * @throws HttpRequestException when the {@code name} is empty string.
     * @return A {@link Response} whose {@link Response#getValue() value} contains the {@link CertificateOperation cancelled certificate operation}.
     */
    @ServiceMethod(returns = ReturnType.SINGLE)
    public Response<CertificateOperation> cancelCertificateOperationWithResponse(String certificateName, Context context) {
        return client.cancelCertificateOperationWithResponse(certificateName, context).block();
    }

    /**
     * Merges a certificate or a certificate chain with a key pair currently available in the service. This operation requires
     * the {@code certificates/create} permission.
     *
     * <p><strong>Code Samples</strong></p>
     * <p> Merges a certificate with a kay pair available in the service.</p>
     *
     * {@codesnippet com.azure.security.keyvault.certificates.CertificateClient.mergeCertificate#config}
     *
     * @param mergeCertificateOptions the merge certificate configuration holding the x509 certificates.
     * @throws NullPointerException when {@code mergeCertificateOptions} is null.
     * @throws HttpRequestException if {@code mergeCertificateOptions} is invalid/corrupt.
     * @return The merged certificate.
     */
    @ServiceMethod(returns = ReturnType.SINGLE)
    public KeyVaultCertificateWithPolicy mergeCertificate(MergeCertificateOptions mergeCertificateOptions) {
        return mergeCertificateWithResponse(mergeCertificateOptions, Context.NONE).getValue();
    }

    /**
     * Merges a certificate or a certificate chain with a key pair currently available in the service. This operation requires
     * the {@code certificates/create} permission.
     *
     * <p><strong>Code Samples</strong></p>
     * <p> Merges a certificate with a kay pair available in the service.</p>
     *
     * {@codesnippet com.azure.security.keyvault.certificates.CertificateClient.mergeCertificateWithResponse#config}
     *
     * @param mergeCertificateOptions the merge certificate configuration holding the x509 certificates.
     * @param context Additional context that is passed through the Http pipeline during the service call.
     * @throws NullPointerException when {@code mergeCertificateOptions} is null.
     * @throws HttpRequestException if {@code mergeCertificateOptions} is invalid/corrupt.
     * @return A {@link Response} whose {@link Response#getValue() value} contains the merged certificate.
     */
    @ServiceMethod(returns = ReturnType.SINGLE)
    public Response<KeyVaultCertificateWithPolicy> mergeCertificateWithResponse(MergeCertificateOptions mergeCertificateOptions, Context context) {
        Objects.requireNonNull(mergeCertificateOptions, "'mergeCertificateOptions' cannot be null.");
        return client.mergeCertificateWithResponse(mergeCertificateOptions, context).block();
    }

    /**
     * Imports a pre-existing certificate to the key vault. The specified certificate must be in PFX or PEM format,
     * and must contain the private key as well as the x509 certificates. This operation requires the {@code certificates/import} permission.
     *
     * <p><strong>Code Samples</strong></p>
     * <p> Imports a certificate into the key vault.</p>
     *
     * {@codesnippet com.azure.security.keyvault.certificates.CertificateClient.importCertificate#options}
     *
     * @param importCertificateOptions The details of the certificate to import to the key vault
     * @throws HttpRequestException when the {@code importCertificateOptions} are invalid.
     * @return the {@link KeyVaultCertificateWithPolicy imported certificate}.
     */
    @ServiceMethod(returns = ReturnType.SINGLE)
    public KeyVaultCertificateWithPolicy importCertificate(ImportCertificateOptions importCertificateOptions) {
        return importCertificateWithResponse(importCertificateOptions, Context.NONE).getValue();
    }

    /**
     * Imports a pre-existing certificate to the key vault. The specified certificate must be in PFX or PEM format,
     * and must contain the private key as well as the x509 certificates. This operation requires the {@code certificates/import} permission.
     *
     * <p><strong>Code Samples</strong></p>
     * <p> Imports a certificate into the key vault.</p>
     *
     * {@codesnippet com.azure.security.keyvault.certificates.CertificateClient.importCertificateWithResponse#options}
     *
     * @param importCertificateOptions The details of the certificate to import to the key vault
     * @param context Additional context that is passed through the Http pipeline during the service call.
     * @throws HttpRequestException when the {@code importCertificateOptions} are invalid.
     * @return A {@link Response} whose {@link Response#getValue() value} contains the {@link KeyVaultCertificateWithPolicy imported certificate}.
     */
    @ServiceMethod(returns = ReturnType.SINGLE)
    public Response<KeyVaultCertificateWithPolicy> importCertificateWithResponse(ImportCertificateOptions importCertificateOptions, Context context) {
        return client.importCertificateWithResponse(importCertificateOptions, context).block();
    }
}<|MERGE_RESOLUTION|>--- conflicted
+++ resolved
@@ -97,11 +97,8 @@
      * Creates a new certificate. If this is the first version, the certificate resource is created. This operation requires
      * the certificates/create permission.
      *
-<<<<<<< HEAD
-=======
      * <p>Create certificate is a long running operation. It indefinitely waits for the create certificate operation to complete on service side.</p>
      *
->>>>>>> 6ed56176
      * <p><strong>Code Samples</strong></p>
      * <p>Create certificate is a long running operation. The createCertificate indefinitely waits for the operation to complete and
      * returns its last status. The details of the last certificate operation status are printed when a response is received</p>
@@ -135,10 +132,6 @@
     public SyncPoller<CertificateOperation, KeyVaultCertificateWithPolicy> getCertificateOperation(String certificateName) {
         return client.getCertificateOperation(certificateName).getSyncPoller();
     }
-<<<<<<< HEAD
-
-=======
->>>>>>> 6ed56176
     /**
      * Gets information about the latest version of the specified certificate. This operation requires the certificates/get permission.
      *
