--- conflicted
+++ resolved
@@ -3,22 +3,12 @@
 ## 4.6.0-beta.1 (2023-11-08)
 
 ### Features Added
-<<<<<<< HEAD
+
 - Added support for service version `7.5-preview.1`.
-=======
-
-### Breaking Changes
-
-### Bugs Fixed
-- Fixed code snippets for `CertificateClient`'s `deleteIssuer` and `deletedIssuerWithResponse` methods. 
-  ([#37423](https://github.com/Azure/azure-sdk-for-java/issues/37423))
- 
-### Other Changes
 
 ## 4.5.7 (2023-10-20)
 
 ### Other Changes
->>>>>>> be382efb
 
 #### Dependency Updates
 
