--- conflicted
+++ resolved
@@ -2,19 +2,15 @@
 
 ## 4.0.0-beta.8 (Unreleased)
 
-<<<<<<< HEAD
-### Breaking Changes
-- Made `KeyVaultRoleDefinition` flat, as opposed to it having a `KeyVaultRoleDefinitionProperties` member with more properties inside of it.
-- Moved `roleScope` from `KeyVaultRoleAssignment` to `KeyVaultRoleAssignmentProperties` and renamed it to `scope`.
-- Moved `SetRoleDefinitionOptions` from the `options` package to the `models` package.
-- Removed `roleType` from `SetRoleDefinitionOptions`.
-=======
 ### Bug Fixes
 - Ensured that `RetryPolicy` and `HttpLogOptions` use a default implementation when creating Key Vault clients if not set or set to `null`.
 
 ### Breaking Changes 
 - Renamed `beginSelectiveRestore()` to `beginSelectiveKeyRestore()` in `KeyVaultBackupClient` and `KeyVaultBackupAsyncClient`. Made the aforementioned operation return the new `KeyVaultSelectiveKeyRestoreOperation` instead of a `KeyVaultRestoreOperation`.
->>>>>>> 67045f0e
+- Made `KeyVaultRoleDefinition` flat, as opposed to it having a `KeyVaultRoleDefinitionProperties` member with more properties inside of it.
+- Moved `roleScope` from `KeyVaultRoleAssignment` to `KeyVaultRoleAssignmentProperties` and renamed it to `scope`.
+- Moved `SetRoleDefinitionOptions` from the `options` package to the `models` package.
+- Removed `roleType` from `SetRoleDefinitionOptions`.
 
 ## 4.0.0-beta.7 (2021-05-15)
 
