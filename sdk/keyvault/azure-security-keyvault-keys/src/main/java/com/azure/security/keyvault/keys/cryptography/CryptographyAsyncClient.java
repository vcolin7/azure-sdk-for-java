--- conflicted
+++ resolved
@@ -68,16 +68,12 @@
 
     private final ClientLogger logger = new ClientLogger(CryptographyAsyncClient.class);
     private final CryptographyService service;
+    private final HttpPipeline pipeline;
     private final String keyId;
 
     private CryptographyServiceClient cryptographyServiceClient;
     private LocalKeyCryptographyClient localKeyCryptographyClient;
     private String keyCollection;
-<<<<<<< HEAD
-=======
-    private final String keyId;
-    private final HttpPipeline pipeline;
->>>>>>> 79260d13
 
     /**
      * Creates a {@link CryptographyAsyncClient} that uses a given {@link HttpPipeline pipeline} to service requests.
@@ -90,6 +86,7 @@
         unpackAndValidateId(keyId);
 
         this.keyId = keyId;
+        this.pipeline = pipeline;
         this.service = RestProxy.create(CryptographyService.class, pipeline);
         this.cryptographyServiceClient = new CryptographyServiceClient(keyId, service, version);
         this.key = null;
@@ -117,40 +114,12 @@
         }
 
         this.key = jsonWebKey;
-<<<<<<< HEAD
         this.keyId = jsonWebKey.getId();
+        this.pipeline = null;
         this.service = null;
         this.cryptographyServiceClient = null;
 
         initializeCryptoClients();
-=======
-        this.keyId = key.getId();
-        this.pipeline = pipeline;
-        service = pipeline != null ? RestProxy.create(CryptographyService.class, pipeline) : null;
-        if (!Strings.isNullOrEmpty(key.getId()) && version != null && service != null) {
-            unpackAndValidateId(key.getId());
-            cryptographyServiceClient = new CryptographyServiceClient(key.getId(), service, version);
-        } else {
-            cryptographyServiceClient = null;
-        }
-        initializeCryptoClients();
-    }
-
-    /**
-     * Creates a CryptographyAsyncClient that uses {@code pipeline} to service requests
-     *
-     * @param keyId THe Azure Key vault key identifier to use for cryptography operations.
-     * @param pipeline HttpPipeline that the HTTP requests and responses flow through.
-     * @param version {@link CryptographyServiceVersion} of the service to be used when making requests.
-     */
-    CryptographyAsyncClient(String keyId, HttpPipeline pipeline, CryptographyServiceVersion version) {
-        unpackAndValidateId(keyId);
-        this.keyId = keyId;
-        this.pipeline = pipeline;
-        service = RestProxy.create(CryptographyService.class, pipeline);
-        cryptographyServiceClient = new CryptographyServiceClient(keyId, service, version);
-        this.key = null;
->>>>>>> 79260d13
     }
 
     private void initializeCryptoClients() {
@@ -163,8 +132,7 @@
         } else if (key.getKeyType().equals(EC) || key.getKeyType().equals(EC_HSM)) {
             this.localKeyCryptographyClient = new EcKeyCryptographyClient(this.key, this.cryptographyServiceClient);
         } else if (key.getKeyType().equals(OCT) || key.getKeyType().equals(OCT_HSM)) {
-            this.localKeyCryptographyClient =
-                new AesKeyCryptographyClient(this.key, this.cryptographyServiceClient);
+            this.localKeyCryptographyClient = new AesKeyCryptographyClient(this.key, this.cryptographyServiceClient);
         } else {
             throw logger.logExceptionAsError(new IllegalArgumentException(String.format(
                 "The JSON Web Key type: %s is not supported.", this.key.getKeyType().toString())));
@@ -236,8 +204,7 @@
             return cryptographyServiceClient.getKey(context);
         } else {
             throw logger.logExceptionAsError(new UnsupportedOperationException(
-                "Operation not supported when an Azure Key Vault key identifier was not provided when creating this "
-                    + "client"));
+                "Operation not supported when in operating local-only mode"));
         }
     }
 
@@ -251,24 +218,14 @@
     }
 
     /**
-<<<<<<< HEAD
      * Encrypts an arbitrary sequence of bytes using the configured key. Note that the encrypt operation only supports
      * a single block of data, the size of which is dependent on the target key and the encryption algorithm to be used.
      * The encrypt operation is supported for both symmetric keys and asymmetric keys. In case of asymmetric keys, the
      * public portion of the key is used for encryption. This operation requires the {@code keys/encrypt} permission
      * for non-local operations.
      *
-     * <p>The {@link EncryptionAlgorithm encryption algorithm} indicates the type of algorithm to use for encrypting
-     * the specified {@code plainText}. Possible values for asymmetric keys include:
-=======
-     * Encrypts an arbitrary sequence of bytes using the configured key. Note that the encrypt operation only supports a
-     * single block of data, the size of which is dependent on the target key and the encryption algorithm to be used.
-     * The encrypt operation is supported for both symmetric keys and asymmetric keys. In case of asymmetric keys public
-     * portion of the key is used for encryption. This operation requires the keys/encrypt permission.
-     *
      * <p>The {@link EncryptionAlgorithm encryption algorithm} indicates the type of algorithm to use for encrypting the
      * specified {@code plaintext}. Possible values for asymmetric keys include:
->>>>>>> 79260d13
      * {@link EncryptionAlgorithm#RSA1_5 RSA1_5}, {@link EncryptionAlgorithm#RSA_OAEP RSA_OAEP} and
      * {@link EncryptionAlgorithm#RSA_OAEP_256 RSA_OAEP_256}.
      *
@@ -287,22 +244,14 @@
      * {@codesnippet com.azure.security.keyvault.keys.cryptography.CryptographyAsyncClient.encrypt#EncryptionAlgorithm-byte}
      *
      * @param algorithm The algorithm to be used for encryption.
-<<<<<<< HEAD
-     * @param plainText The content to be encrypted.
-     *
-=======
      * @param plaintext The content to be encrypted.
->>>>>>> 79260d13
+     *
      * @return A {@link Mono} containing a {@link EncryptResult} whose {@link EncryptResult#getCipherText() cipher text}
      * contains the encrypted content.
      *
-     * @throws NullPointerException If {@code algorithm} or {@code plainText} are {@code null}.
+     * @throws NullPointerException If {@code algorithm} or {@code plaintext} are {@code null}.
      * @throws ResourceNotFoundException If the key cannot be found for encryption.
      * @throws UnsupportedOperationException If the encrypt operation is not supported or configured on the key.
-<<<<<<< HEAD
-=======
-     * @throws NullPointerException If {@code algorithm} or {@code plaintext} are {@code null}.
->>>>>>> 79260d13
      */
     @ServiceMethod(returns = ReturnType.SINGLE)
     public Mono<EncryptResult> encrypt(EncryptionAlgorithm algorithm, byte[] plaintext) {
@@ -310,24 +259,14 @@
     }
 
     /**
-<<<<<<< HEAD
      * Encrypts an arbitrary sequence of bytes using the configured key. Note that the encrypt operation only supports
      * a single block of data, the size of which is dependent on the target key and the encryption algorithm to be used.
      * The encrypt operation is supported for both symmetric keys and asymmetric keys. In case of asymmetric keys, the
      * public portion of the key is used for encryption. This operation requires the {@code keys/encrypt} permission
      * for non-local operations.
      *
-     * <p>The {@link EncryptionAlgorithm encryption algorithm} indicates the type of algorithm to use for encrypting
-     * the specified {@code plainText}. Possible values for asymmetric keys include:
-=======
-     * Encrypts an arbitrary sequence of bytes using the configured key. Note that the encrypt operation only supports a
-     * single block of data, the size of which is dependent on the target key and the encryption algorithm to be used.
-     * The encrypt operation is supported for both symmetric keys and asymmetric keys. In case of asymmetric keys public
-     * portion of the key is used for encryption. This operation requires the keys/encrypt permission.
-     *
      * <p>The {@link EncryptionAlgorithm encryption algorithm} indicates the type of algorithm to use for encrypting the
      * specified {@code plaintext}. Possible values for asymmetric keys include:
->>>>>>> 79260d13
      * {@link EncryptionAlgorithm#RSA1_5 RSA1_5}, {@link EncryptionAlgorithm#RSA_OAEP RSA_OAEP} and
      * {@link EncryptionAlgorithm#RSA_OAEP_256 RSA_OAEP_256}.
      *
@@ -342,35 +281,21 @@
      * <p><strong>Code Samples</strong></p>
      * <p>Encrypts the content. Subscribes to the call asynchronously and prints out the encrypted content details when
      * a response has been received.</p>
-<<<<<<< HEAD
-     *
-     * {@codesnippet com.azure.security.keyvault.keys.cryptography.CryptographyAsyncClient.encrypt#EncryptOptions}
-     *
-     * @param encryptOptions The parameters to use in the encryption operation.
-     *
-=======
+     *
      * {@codesnippet com.azure.security.keyvault.keys.cryptography.CryptographyAsyncClient.encrypt#EncryptParameters}
      *
      * @param encryptParameters The parameters to use in the encryption operation.
->>>>>>> 79260d13
+     *
      * @return A {@link Mono} containing a {@link EncryptResult} whose {@link EncryptResult#getCipherText() cipher text}
      * contains the encrypted content.
      *
-     * @throws NullPointerException If {@code algorithm} or {@code plainText} are {@code null}.
+     * @throws NullPointerException If {@code algorithm} or {@code plaintext} are {@code null}.
      * @throws ResourceNotFoundException If the key cannot be found for encryption.
      * @throws UnsupportedOperationException If the encrypt operation is not supported or configured on the key.
-<<<<<<< HEAD
-     */
-    @ServiceMethod(returns = ReturnType.SINGLE)
-    public Mono<EncryptResult> encrypt(EncryptOptions encryptOptions) {
-        Objects.requireNonNull(encryptOptions, "'encryptOptions' cannot be null.");
-=======
-     * @throws NullPointerException If {@code encryptParameters} is {@code null}.
      */
     @ServiceMethod(returns = ReturnType.SINGLE)
     public Mono<EncryptResult> encrypt(EncryptParameters encryptParameters) {
-        Objects.requireNonNull(encryptParameters, "'encryptParameters' cannot be null");
->>>>>>> 79260d13
+        Objects.requireNonNull(encryptParameters, "'encryptParameters' cannot be null.");
 
         try {
             return withContext(context -> encrypt(encryptParameters, context));
@@ -421,21 +346,13 @@
      * {@codesnippet com.azure.security.keyvault.keys.cryptography.CryptographyAsyncClient.decrypt#EncryptionAlgorithm-byte}
      *
      * @param algorithm The algorithm to be used for decryption.
-<<<<<<< HEAD
-     * @param cipherText The content to be decrypted.
-     *
-=======
      * @param ciphertext The content to be decrypted.
->>>>>>> 79260d13
+     *
      * @return A {@link Mono} containing the decrypted blob.
      *
-     * @throws NullPointerException If {@code algorithm} or {@code cipherText} are {@code null}.
+     * @throws NullPointerException If {@code algorithm} or {@code ciphertext} are {@code null}.
      * @throws ResourceNotFoundException If the key cannot be found for decryption.
      * @throws UnsupportedOperationException If the decrypt operation is not supported or configured on the key.
-<<<<<<< HEAD
-=======
-     * @throws NullPointerException If {@code algorithm} or {@code ciphertext} are {@code null}.
->>>>>>> 79260d13
      */
     @ServiceMethod(returns = ReturnType.SINGLE)
     public Mono<DecryptResult> decrypt(EncryptionAlgorithm algorithm, byte[] ciphertext) {
@@ -464,34 +381,20 @@
      * <p><strong>Code Samples</strong></p>
      * <p>Decrypts the encrypted content. Subscribes to the call asynchronously and prints out the decrypted content
      * details when a response has been received.</p>
-<<<<<<< HEAD
-     *
-     * {@codesnippet com.azure.security.keyvault.keys.cryptography.CryptographyAsyncClient.decrypt#DecryptOptions}
-     *
-     * @param decryptOptions The parameters to use in the decryption operation.
-     *
-=======
+     *
      * {@codesnippet com.azure.security.keyvault.keys.cryptography.CryptographyAsyncClient.decrypt#DecryptParameters}
      *
      * @param decryptParameters The parameters to use in the decryption operation.
->>>>>>> 79260d13
+     *
      * @return A {@link Mono} containing the decrypted blob.
      *
-     * @throws NullPointerException If {@code algorithm} or {@code cipherText} are {@code null}.
+     * @throws NullPointerException If {@code algorithm} or {@code ciphertext} are {@code null}.
      * @throws ResourceNotFoundException If the key cannot be found for decryption.
      * @throws UnsupportedOperationException If the decrypt operation is not supported or configured on the key.
-<<<<<<< HEAD
-     */
-    @ServiceMethod(returns = ReturnType.SINGLE)
-    public Mono<DecryptResult> decrypt(DecryptOptions decryptOptions) {
-        Objects.requireNonNull(decryptOptions, "'decryptOptions' cannot be null.");
-=======
-     * @throws NullPointerException If {@code decryptParameters} is {@code null}.
      */
     @ServiceMethod(returns = ReturnType.SINGLE)
     public Mono<DecryptResult> decrypt(DecryptParameters decryptParameters) {
-        Objects.requireNonNull(decryptParameters, "'decryptParameters' cannot be null");
->>>>>>> 79260d13
+        Objects.requireNonNull(decryptParameters, "'decryptParameters' cannot be null.");
 
         try {
             return withContext(context -> decrypt(decryptParameters, context));
