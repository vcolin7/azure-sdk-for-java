// Copyright (c) Microsoft Corporation. All rights reserved.
// Licensed under the MIT License.

package com.azure.security.keyvault.keys.cryptography;

import com.azure.core.annotation.ServiceClientBuilder;
import com.azure.core.credential.TokenCredential;
import com.azure.core.http.HttpClient;
import com.azure.core.http.HttpHeader;
import com.azure.core.http.HttpHeaders;
import com.azure.core.http.HttpPipeline;
import com.azure.core.http.HttpPipelineBuilder;
<<<<<<< HEAD
=======
import com.azure.core.http.HttpPipelinePosition;
>>>>>>> 79260d13
import com.azure.core.http.policy.AddHeadersPolicy;
import com.azure.core.http.policy.HttpLogDetailLevel;
import com.azure.core.http.policy.HttpLogOptions;
import com.azure.core.http.policy.HttpLoggingPolicy;
import com.azure.core.http.policy.HttpPipelinePolicy;
import com.azure.core.http.policy.HttpPolicyProviders;
import com.azure.core.http.policy.RetryPolicy;
import com.azure.core.http.policy.UserAgentPolicy;
import com.azure.core.util.ClientOptions;
import com.azure.core.util.Configuration;
import com.azure.core.util.CoreUtils;
import com.azure.core.util.logging.ClientLogger;
import com.azure.security.keyvault.keys.implementation.KeyVaultCredentialPolicy;
import com.azure.security.keyvault.keys.models.JsonWebKey;

import java.util.ArrayList;
import java.util.List;
import java.util.Map;

/**
 * This class provides a fluent builder API to help aid the configuration and instantiation of the
 * {@link CryptographyAsyncClient} and {@link CryptographyClient}, by calling
 * {@link CryptographyClientBuilder#buildAsyncClient()} and {@link CryptographyClientBuilder#buildClient()} respectively
 * It constructs an instance of the desired client.
 *
 * <p>The minimal configuration options required by {@link CryptographyClientBuilder cryptographyClientBuilder} to build
 * {@link CryptographyAsyncClient} are {@link JsonWebKey jsonWebKey} or {@link String Azure Key Vault key identifier}
 * and {@link TokenCredential credential}.</p>
 *
 * {@codesnippet com.azure.security.keyvault.keys.cryptography.CryptographyAsyncClient.instantiation}
 * {@codesnippet com.azure.security.keyvault.keys.cryptography.CryptographyAsyncClient.withJsonWebKey.instantiation}
 *
 * <p>The {@link HttpLogDetailLevel log detail level}, multiple custom {@link HttpLoggingPolicy policies} and a custom
 * {@link HttpClient http client} can be optionally configured in the {@link CryptographyClientBuilder}.</p>
 *
 * {@codesnippet com.azure.security.keyvault.keys.cryptography.CryptographyAsyncClient.withHttpClient.instantiation}
 *
 * <p>Alternatively, a custom {@link HttpPipeline http pipeline} with custom {@link HttpPipelinePolicy} policies
 * can be specified. It provides finer control over the construction of {@link CryptographyAsyncClient} and
 * {@link CryptographyClient}</p>
 *
 * {@codesnippet com.azure.security.keyvault.keys.cryptography.CryptographyAsyncClient.withPipeline.instantiation}
 *
 * <p>The minimal configuration options required by {@link CryptographyClientBuilder cryptographyClientBuilder} to
 * build {@link CryptographyClient} are {@link JsonWebKey jsonWebKey} or
 * {@link String Azure Key Vault key identifier} and {@link TokenCredential credential}.</p>
 *
 * {@codesnippet com.azure.security.keyvault.keys.cryptography.CryptographyClient.instantiation}
 * {@codesnippet com.azure.security.keyvault.keys.cryptography.CryptographyClient.withJsonWebKey.instantiation}
 *
 * @see CryptographyAsyncClient
 * @see CryptographyClient
 */
@ServiceClientBuilder(serviceClients = CryptographyClient.class)
public final class CryptographyClientBuilder {
<<<<<<< HEAD
    final List<HttpPipelinePolicy> policies;
    final Map<String, String> properties;

=======
>>>>>>> 79260d13
    private final ClientLogger logger = new ClientLogger(CryptographyClientBuilder.class);

    // This is properties file's name.
    private static final String AZURE_KEY_VAULT_KEYS = "azure-key-vault-keys.properties";
    private static final String SDK_NAME = "name";
    private static final String SDK_VERSION = "version";

<<<<<<< HEAD
    private JsonWebKey jsonWebKey;
=======
    private final List<HttpPipelinePolicy> perCallPolicies;
    private final List<HttpPipelinePolicy> perRetryPolicies;
    private final Map<String, String> properties;

>>>>>>> 79260d13
    private TokenCredential credential;
    private HttpPipeline pipeline;
    private String keyId;
    private HttpClient httpClient;
    private HttpLogOptions httpLogOptions;
    private RetryPolicy retryPolicy;
    private Configuration configuration;
    private CryptographyServiceVersion version;
    private ClientOptions clientOptions;

    /**
     * The constructor with defaults.
     */
    public CryptographyClientBuilder() {
        retryPolicy = new RetryPolicy();
        httpLogOptions = new HttpLogOptions();
        perCallPolicies = new ArrayList<>();
        perRetryPolicies = new ArrayList<>();
        properties = CoreUtils.getProperties(AZURE_KEY_VAULT_KEYS);
    }

    /**
     * Creates a {@link CryptographyClient} based on options set in the builder. Every time {@code buildClient()} is
     * called, a new instance of {@link CryptographyClient} is created.
<<<<<<< HEAD
     *
     * <p>If {@link CryptographyClientBuilder#jsonWebKey(JsonWebKey) jsonWebKey} is set, then all other builder
     * settings are ignored.</p>
=======
>>>>>>> 79260d13
     *
     * <p>If {@link CryptographyClientBuilder#pipeline(HttpPipeline) pipeline} is set, then the {@code pipeline} and
     * {@link CryptographyClientBuilder#keyIdentifier(String) jsonWebKey identifier} are used to create the
     * {@link CryptographyClient client}. All other builder settings are ignored. If {@code pipeline} is not set,
     * then an {@link CryptographyClientBuilder#credential(TokenCredential) Azure Key Vault credential} and
     * {@link CryptographyClientBuilder#keyIdentifier(String) JSON Web Key identifier} are required to build the
     * {@link CryptographyClient client}.</p>
     *
     * @return A {@link CryptographyClient} with the options set from the builder.
     *
     * @throws IllegalStateException If {@link CryptographyClientBuilder#credential(TokenCredential)} is {@code null} or
     * {@link CryptographyClientBuilder#keyIdentifier(String)} is empty or {@code null}.
     */
    public CryptographyClient buildClient() {
        return new CryptographyClient(buildAsyncClient());
    }

    /**
     * Creates a {@link CryptographyAsyncClient} based on options set in the builder. Every time
     * {@link #buildAsyncClient()} is called, a new instance of {@link CryptographyAsyncClient} is created.
     *
     * <p>If {@link CryptographyClientBuilder#jsonWebKey(JsonWebKey) jsonWebKey} is set, then all other builder
     * settings are ignored.</p>
     *
     * <p>If {@link CryptographyClientBuilder#pipeline(HttpPipeline) pipeline} is set, then the {@code pipeline} and
     * {@link CryptographyClientBuilder#keyIdentifier(String) jsonWebKey identifier}) are used to create the
     * {@link CryptographyAsyncClient async client}. All other builder settings are ignored. If {@code pipeline} is
     * not set, then an {@link CryptographyClientBuilder#credential(TokenCredential) Azure Key Vault credential} and
     * {@link CryptographyClientBuilder#keyIdentifier(String) JSON Web Key identifier} are required to build the
     * {@link CryptographyAsyncClient async client}.</p>
     *
     * @return A {@link CryptographyAsyncClient} with the options set from the builder.
     *
     * @throws IllegalStateException If {@link CryptographyClientBuilder#credential(TokenCredential)} is {@code null} or
     * {@link CryptographyClientBuilder#keyIdentifier(String)} is empty or {@code null}.
     */
    public CryptographyAsyncClient buildAsyncClient() {
        if (jsonWebKey == null) {
            if (Strings.isNullOrEmpty(keyId)) {
                throw logger.logExceptionAsError(new IllegalStateException(
                    "An Azure Key Vault key identifier is required to build the cryptography client if a JSON Web Key"
                        + " is not provided."));
            }

            CryptographyServiceVersion serviceVersion = version != null ? version : CryptographyServiceVersion.getLatest();

            if (pipeline != null) {
                return new CryptographyAsyncClient(keyId, pipeline, serviceVersion);
            }

            if (credential == null) {
                throw logger.logExceptionAsError(new IllegalStateException(
                    "Azure Key Vault credentials are required to build the cryptography client if a JSON Web Key is not"
                        + " provided."));
            }

            HttpPipeline pipeline = setupPipeline();

            return new CryptographyAsyncClient(keyId, pipeline, serviceVersion);
        } else {
            return new CryptographyAsyncClient(jsonWebKey);
        }
    }

    HttpPipeline setupPipeline() {
        Configuration buildConfiguration =
            (configuration == null) ? Configuration.getGlobalConfiguration().clone() : configuration;

        // Closest to API goes first, closest to wire goes last.
        final List<HttpPipelinePolicy> policies = new ArrayList<>();

        String clientName = properties.getOrDefault(SDK_NAME, "UnknownName");
        String clientVersion = properties.getOrDefault(SDK_VERSION, "UnknownVersion");

        policies.add(new UserAgentPolicy(CoreUtils.getApplicationId(clientOptions, httpLogOptions), clientName,
            clientVersion, buildConfiguration));

        // Add per call additional policies.
        policies.addAll(perCallPolicies);
        HttpPolicyProviders.addBeforeRetryPolicies(policies);

        // Add retry policy.
        policies.add(retryPolicy);

        policies.add(new KeyVaultCredentialPolicy(credential));

        // Add per retry additional policies.
        policies.addAll(perRetryPolicies);

        if (clientOptions != null) {
            List<HttpHeader> httpHeaderList = new ArrayList<>();
            clientOptions.getHeaders().forEach(header ->
                httpHeaderList.add(new HttpHeader(header.getName(), header.getValue())));
            policies.add(new AddHeadersPolicy(new HttpHeaders(httpHeaderList)));
        }

        HttpPolicyProviders.addAfterRetryPolicies(policies);
        policies.add(new HttpLoggingPolicy(httpLogOptions));

        return new HttpPipelineBuilder()
            .policies(policies.toArray(new HttpPipelinePolicy[0]))
            .httpClient(httpClient)
            .build();
    }

    TokenCredential getCredential() {
        return credential;
    }

    HttpPipeline getPipeline() {
        return pipeline;
    }

    CryptographyServiceVersion getServiceVersion() {
        return version;
    }

    /**
     * Sets the Azure Key Vault key identifier of the JSON Web Key to be used for cryptography operations.
     *
     * @param keyId The Azure Key Vault key identifier of the JSON Web Key stored in the key vault.
     *
     * @return The updated {@link CryptographyClientBuilder} object.
     *
     * @throws NullPointerException If {@code keyId} is {@code null}.
     */
    public CryptographyClientBuilder keyIdentifier(String keyId) {
        if (keyId == null) {
            throw logger.logExceptionAsError(new NullPointerException("'keyId' cannot be null."));
        }

        this.keyId = keyId;

        return this;
    }

    /**
     * Sets the credential to use when authenticating HTTP requests.
     *
     * @param credential The credential to use for authenticating HTTP requests.
     *
     * @return The updated {@link CryptographyClientBuilder} object.
     *
     * @throws NullPointerException If {@code credential} is {@code null}.
     */
    public CryptographyClientBuilder credential(TokenCredential credential) {
        if (credential == null) {
            throw logger.logExceptionAsError(new NullPointerException("'credential' cannot be null."));
        }

        this.credential = credential;

        return this;
    }

    /**
     * Sets the {@link JsonWebKey} to be used for local cryptography operations.
     *
     * <p>If {@code jsonWebKey} is provided, then all other builder settings are ignored.</p>
     *
     * @param jsonWebKey The JSON Web Key to be used for local cryptography operations.
     *
     * @return The updated {@link CryptographyClientBuilder} object.
     *
     * @throws NullPointerException If {@code jsonWebKey} is {@code null}.
     */
    public CryptographyClientBuilder jsonWebKey(JsonWebKey jsonWebKey) {
        if (jsonWebKey == null) {
            throw logger.logExceptionAsError(new NullPointerException("'jsonWebKey' must not be null."));
        }

        this.jsonWebKey = jsonWebKey;

        return this;
    }

    /**
     * Sets the logging configuration for HTTP requests and responses.
     *
     * <p>If {@code logLevel} is not provided, default value of {@link HttpLogDetailLevel#NONE} is set.</p>
     *
     * @param logOptions The logging configuration to use when sending and receiving HTTP requests/responses.
     *
     * @return The updated {@link CryptographyClientBuilder} object.
     */
    public CryptographyClientBuilder httpLogOptions(HttpLogOptions logOptions) {
        httpLogOptions = logOptions;

        return this;
    }

    /**
     * Adds a policy to the set of existing policies that are executed after the client required policies.
     *
     * @param policy The {@link HttpPipelinePolicy policy} to be added.
     *
     * @return The updated {@link CryptographyClientBuilder} object.
     *
     * @throws NullPointerException If {@code policy} is {@code null}.
     */
    public CryptographyClientBuilder addPolicy(HttpPipelinePolicy policy) {
        if (policy == null) {
            throw logger.logExceptionAsError(new NullPointerException("'policy' cannot be null."));
        }

<<<<<<< HEAD
        policies.add(policy);
=======
        if (policy.getPipelinePosition() == HttpPipelinePosition.PER_CALL) {
            perCallPolicies.add(policy);
        } else {
            perRetryPolicies.add(policy);
        }
>>>>>>> 79260d13

        return this;
    }

    /**
     * Sets the HTTP client to use for sending and receiving requests to and from the service.
     *
     * @param client The HTTP client to use for requests.
     *
     * @return The updated {@link CryptographyClientBuilder} object.
<<<<<<< HEAD
     *
     * @throws NullPointerException If {@code client} is {@code null}.
     */
    public CryptographyClientBuilder httpClient(HttpClient client) {
        if (client == null) {
            throw logger.logExceptionAsError(new NullPointerException("'client' cannot be null."));
        }

=======
     */
    public CryptographyClientBuilder httpClient(HttpClient client) {
>>>>>>> 79260d13
        this.httpClient = client;

        return this;
    }

    /**
     * Sets the HTTP pipeline to use for the service client.
     *
     * If {@code pipeline} is set, all other settings are ignored, aside from
     * {@link CryptographyClientBuilder#keyIdentifier(String) JSON Web Key identifier}.
     *
     * @param pipeline The HTTP pipeline to use for sending service requests and receiving responses.
     *
     * @return The updated {@link CryptographyClientBuilder} object.
<<<<<<< HEAD
     *
     * @throws NullPointerException If the specified {@code pipeline} is null.
     */
    public CryptographyClientBuilder pipeline(HttpPipeline pipeline) {
        if (pipeline == null) {
            throw logger.logExceptionAsError(new NullPointerException("'pipeline' cannot be null."));
        }

=======
     */
    public CryptographyClientBuilder pipeline(HttpPipeline pipeline) {
>>>>>>> 79260d13
        this.pipeline = pipeline;

        return this;
    }

    /**
     * Sets the configuration store that is used during construction of the service client.
     *
     * The default configuration store is a clone of the
     * {@link Configuration#getGlobalConfiguration() global configuration store}, use {@link Configuration#NONE} to
     * bypass using configuration settings during construction.
<<<<<<< HEAD
     *
     * @param configuration The configuration store used to get configuration details.
     *
=======
     *
     * @param configuration The configuration store used to get configuration details.
     *
>>>>>>> 79260d13
     * @return The updated {@link CryptographyClientBuilder} object.
     */
    public CryptographyClientBuilder configuration(Configuration configuration) {
        this.configuration = configuration;

        return this;
    }

    /**
     * Sets the {@link CryptographyServiceVersion} that is used when making API requests.
     * <p>
     * If a service version is not provided, the service version that will be used will be the latest known service
     * version based on the version of the client library being used. If no service version is specified, updating to a
     * newer version the client library will have the result of potentially moving to a newer service version.
     *
     * @param version {@link CryptographyServiceVersion} of the service to be used when making requests.
     *
     * @return The updated {@link CryptographyClientBuilder} object.
     */
    public CryptographyClientBuilder serviceVersion(CryptographyServiceVersion version) {
        this.version = version;

        return this;
    }

    /**
     * Sets the {@link RetryPolicy} that is used when each request is sent. The default retry policy will be used in
     * the pipeline, if not provided.
     *
     * @param retryPolicy User's {@link RetryPolicy} applied to each request.
     *
     * @return The updated {@link CryptographyClientBuilder} object.
<<<<<<< HEAD
     *
     * @throws NullPointerException If the specified {@code retryPolicy} is null.
     */
    public CryptographyClientBuilder retryPolicy(RetryPolicy retryPolicy) {
        if (retryPolicy == null) {
            throw logger.logExceptionAsError(new NullPointerException("'retryPolicy' cannot be null."));
        }

=======
     */
    public CryptographyClientBuilder retryPolicy(RetryPolicy retryPolicy) {
>>>>>>> 79260d13
        this.retryPolicy = retryPolicy;

        return this;
    }

    /**
     * Sets the {@link ClientOptions} which enables various options to be set on the client. For example setting an
     * {@code applicationId} using {@link ClientOptions#setApplicationId(String)} to configure the
     * {@link UserAgentPolicy} for telemetry/monitoring purposes.
     *
     * <p>More About <a href="https://azure.github.io/azure-sdk/general_azurecore.html#telemetry-policy">Azure Core:
     * Telemetry policy</a>
     *
     * @param clientOptions The {@link ClientOptions} to be set on the client.
     *
     * @return The updated {@link CryptographyClientBuilder} object.
     */
    public CryptographyClientBuilder clientOptions(ClientOptions clientOptions) {
        this.clientOptions = clientOptions;

        return this;
    }
}<|MERGE_RESOLUTION|>--- conflicted
+++ resolved
@@ -10,10 +10,7 @@
 import com.azure.core.http.HttpHeaders;
 import com.azure.core.http.HttpPipeline;
 import com.azure.core.http.HttpPipelineBuilder;
-<<<<<<< HEAD
-=======
 import com.azure.core.http.HttpPipelinePosition;
->>>>>>> 79260d13
 import com.azure.core.http.policy.AddHeadersPolicy;
 import com.azure.core.http.policy.HttpLogDetailLevel;
 import com.azure.core.http.policy.HttpLogOptions;
@@ -69,12 +66,6 @@
  */
 @ServiceClientBuilder(serviceClients = CryptographyClient.class)
 public final class CryptographyClientBuilder {
-<<<<<<< HEAD
-    final List<HttpPipelinePolicy> policies;
-    final Map<String, String> properties;
-
-=======
->>>>>>> 79260d13
     private final ClientLogger logger = new ClientLogger(CryptographyClientBuilder.class);
 
     // This is properties file's name.
@@ -82,44 +73,38 @@
     private static final String SDK_NAME = "name";
     private static final String SDK_VERSION = "version";
 
-<<<<<<< HEAD
-    private JsonWebKey jsonWebKey;
-=======
     private final List<HttpPipelinePolicy> perCallPolicies;
     private final List<HttpPipelinePolicy> perRetryPolicies;
     private final Map<String, String> properties;
 
->>>>>>> 79260d13
-    private TokenCredential credential;
-    private HttpPipeline pipeline;
-    private String keyId;
+    private ClientOptions clientOptions;
+    private Configuration configuration;
+    private CryptographyServiceVersion version;
     private HttpClient httpClient;
     private HttpLogOptions httpLogOptions;
+    private HttpPipeline pipeline;
+    private JsonWebKey jsonWebKey;
     private RetryPolicy retryPolicy;
-    private Configuration configuration;
-    private CryptographyServiceVersion version;
-    private ClientOptions clientOptions;
+    private String keyId;
+    private TokenCredential credential;
 
     /**
      * The constructor with defaults.
      */
     public CryptographyClientBuilder() {
-        retryPolicy = new RetryPolicy();
         httpLogOptions = new HttpLogOptions();
         perCallPolicies = new ArrayList<>();
         perRetryPolicies = new ArrayList<>();
         properties = CoreUtils.getProperties(AZURE_KEY_VAULT_KEYS);
+        retryPolicy = new RetryPolicy();
     }
 
     /**
      * Creates a {@link CryptographyClient} based on options set in the builder. Every time {@code buildClient()} is
      * called, a new instance of {@link CryptographyClient} is created.
-<<<<<<< HEAD
      *
      * <p>If {@link CryptographyClientBuilder#jsonWebKey(JsonWebKey) jsonWebKey} is set, then all other builder
      * settings are ignored.</p>
-=======
->>>>>>> 79260d13
      *
      * <p>If {@link CryptographyClientBuilder#pipeline(HttpPipeline) pipeline} is set, then the {@code pipeline} and
      * {@link CryptographyClientBuilder#keyIdentifier(String) jsonWebKey identifier} are used to create the
@@ -325,15 +310,11 @@
             throw logger.logExceptionAsError(new NullPointerException("'policy' cannot be null."));
         }
 
-<<<<<<< HEAD
-        policies.add(policy);
-=======
         if (policy.getPipelinePosition() == HttpPipelinePosition.PER_CALL) {
             perCallPolicies.add(policy);
         } else {
             perRetryPolicies.add(policy);
         }
->>>>>>> 79260d13
 
         return this;
     }
@@ -344,19 +325,8 @@
      * @param client The HTTP client to use for requests.
      *
      * @return The updated {@link CryptographyClientBuilder} object.
-<<<<<<< HEAD
-     *
-     * @throws NullPointerException If {@code client} is {@code null}.
      */
     public CryptographyClientBuilder httpClient(HttpClient client) {
-        if (client == null) {
-            throw logger.logExceptionAsError(new NullPointerException("'client' cannot be null."));
-        }
-
-=======
-     */
-    public CryptographyClientBuilder httpClient(HttpClient client) {
->>>>>>> 79260d13
         this.httpClient = client;
 
         return this;
@@ -371,19 +341,8 @@
      * @param pipeline The HTTP pipeline to use for sending service requests and receiving responses.
      *
      * @return The updated {@link CryptographyClientBuilder} object.
-<<<<<<< HEAD
-     *
-     * @throws NullPointerException If the specified {@code pipeline} is null.
      */
     public CryptographyClientBuilder pipeline(HttpPipeline pipeline) {
-        if (pipeline == null) {
-            throw logger.logExceptionAsError(new NullPointerException("'pipeline' cannot be null."));
-        }
-
-=======
-     */
-    public CryptographyClientBuilder pipeline(HttpPipeline pipeline) {
->>>>>>> 79260d13
         this.pipeline = pipeline;
 
         return this;
@@ -395,15 +354,9 @@
      * The default configuration store is a clone of the
      * {@link Configuration#getGlobalConfiguration() global configuration store}, use {@link Configuration#NONE} to
      * bypass using configuration settings during construction.
-<<<<<<< HEAD
      *
      * @param configuration The configuration store used to get configuration details.
      *
-=======
-     *
-     * @param configuration The configuration store used to get configuration details.
-     *
->>>>>>> 79260d13
      * @return The updated {@link CryptographyClientBuilder} object.
      */
     public CryptographyClientBuilder configuration(Configuration configuration) {
@@ -436,19 +389,8 @@
      * @param retryPolicy User's {@link RetryPolicy} applied to each request.
      *
      * @return The updated {@link CryptographyClientBuilder} object.
-<<<<<<< HEAD
-     *
-     * @throws NullPointerException If the specified {@code retryPolicy} is null.
      */
     public CryptographyClientBuilder retryPolicy(RetryPolicy retryPolicy) {
-        if (retryPolicy == null) {
-            throw logger.logExceptionAsError(new NullPointerException("'retryPolicy' cannot be null."));
-        }
-
-=======
-     */
-    public CryptographyClientBuilder retryPolicy(RetryPolicy retryPolicy) {
->>>>>>> 79260d13
         this.retryPolicy = retryPolicy;
 
         return this;
