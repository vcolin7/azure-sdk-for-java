{
  "networkCallRecords" : [ {
    "Method" : "PUT",
<<<<<<< HEAD
    "Uri" : "https://cameravault.vault.azure.net/secrets/secretKey?api-version=7.0",
    "Headers" : {
      "User-Agent" : "azsdk-java-Azure-Keyvault/4.1.0-beta.1 (11.0.5; Mac OS X 10.14.3)",
=======
    "Uri" : "https://REDACTED.vault.azure.net/secrets/secretKey?api-version=7.1",
    "Headers" : {
      "User-Agent" : "azsdk-java-client_name/client_version (11.0.6; Windows 10; 10.0)",
>>>>>>> d795fdaf
      "Content-Type" : "application/json"
    },
    "Response" : {
      "X-Content-Type-Options" : "nosniff",
      "Pragma" : "no-cache",
      "retry-after" : "0",
      "StatusCode" : "200",
<<<<<<< HEAD
      "Date" : "Thu, 05 Dec 2019 13:55:31 GMT",
      "Strict-Transport-Security" : "max-age=31536000;includeSubDomains",
      "Cache-Control" : "no-cache",
      "X-AspNet-Version" : "4.0.30319",
      "x-ms-keyvault-region" : "centralus",
      "x-ms-keyvault-network-info" : "addr=182.68.109.216;act_addr_fam=InterNetwork;",
      "Expires" : "-1",
      "Content-Length" : "242",
      "x-ms-request-id" : "1e9e27cb-9ee5-4f21-b1e0-3b0034114ba6",
      "x-ms-keyvault-service-version" : "1.1.0.883",
      "Body" : "{\"value\":\"AAECAwQFBgcICQoLDA0ODw==\",\"id\":\"https://cameravault.vault.azure.net/secrets/secretKey/3cceded86c644f5e808c070c5c6dd194\",\"attributes\":{\"enabled\":true,\"created\":1575554131,\"updated\":1575554131,\"recoveryLevel\":\"Recoverable+Purgeable\"}}",
=======
      "Date" : "Tue, 04 Aug 2020 03:02:04 GMT",
      "Strict-Transport-Security" : "max-age=31536000;includeSubDomains",
      "Cache-Control" : "no-cache",
      "X-AspNet-Version" : "4.0.30319",
      "x-ms-keyvault-region" : "westus",
      "x-ms-keyvault-network-info" : "conn_type=Ipv4;addr=174.127.169.154;act_addr_fam=InterNetwork;",
      "Expires" : "-1",
      "Content-Length" : "267",
      "x-ms-request-id" : "72662d3a-cc14-464e-baed-e64044221f31",
      "x-ms-keyvault-service-version" : "1.1.10.0",
      "Body" : "{\"value\":\"AAECAwQFBgcICQoLDA0ODw==\",\"id\":\"https://azure-kv-tests2.vault.azure.net/secrets/secretKey/2c8123f8d5cc44998d785070e30ce30f\",\"attributes\":{\"enabled\":true,\"created\":1596510124,\"updated\":1596510124,\"recoveryLevel\":\"Recoverable+Purgeable\",\"recoverableDays\":90}}",
>>>>>>> d795fdaf
      "X-Powered-By" : "ASP.NET",
      "Content-Type" : "application/json; charset=utf-8"
    },
    "Exception" : null
  }, {
    "Method" : "GET",
<<<<<<< HEAD
    "Uri" : "https://cameravault.vault.azure.net/secrets/secretKey/3cceded86c644f5e808c070c5c6dd194?api-version=7.0",
    "Headers" : {
      "User-Agent" : "azsdk-java-Azure-Keyvault/4.1.0-beta.1 (11.0.5; Mac OS X 10.14.3)",
=======
    "Uri" : "https://REDACTED.vault.azure.net/secrets/secretKey/2c8123f8d5cc44998d785070e30ce30f?api-version=7.1",
    "Headers" : {
      "User-Agent" : "azsdk-java-client_name/client_version (11.0.6; Windows 10; 10.0)",
>>>>>>> d795fdaf
      "Content-Type" : "application/json"
    },
    "Response" : {
      "X-Content-Type-Options" : "nosniff",
      "Pragma" : "no-cache",
      "retry-after" : "0",
      "StatusCode" : "200",
<<<<<<< HEAD
      "Date" : "Thu, 05 Dec 2019 13:55:31 GMT",
      "Strict-Transport-Security" : "max-age=31536000;includeSubDomains",
      "Cache-Control" : "no-cache",
      "X-AspNet-Version" : "4.0.30319",
      "x-ms-keyvault-region" : "centralus",
      "x-ms-keyvault-network-info" : "addr=182.68.109.216;act_addr_fam=InterNetwork;",
      "Expires" : "-1",
      "Content-Length" : "242",
      "x-ms-request-id" : "e14c6cf3-302e-49f2-90e5-5af9d0af0d0d",
      "x-ms-keyvault-service-version" : "1.1.0.883",
      "Body" : "{\"value\":\"AAECAwQFBgcICQoLDA0ODw==\",\"id\":\"https://cameravault.vault.azure.net/secrets/secretKey/3cceded86c644f5e808c070c5c6dd194\",\"attributes\":{\"enabled\":true,\"created\":1575554131,\"updated\":1575554131,\"recoveryLevel\":\"Recoverable+Purgeable\"}}",
=======
      "Date" : "Tue, 04 Aug 2020 03:02:04 GMT",
      "Strict-Transport-Security" : "max-age=31536000;includeSubDomains",
      "Cache-Control" : "no-cache",
      "X-AspNet-Version" : "4.0.30319",
      "x-ms-keyvault-region" : "westus",
      "x-ms-keyvault-network-info" : "conn_type=Ipv4;addr=174.127.169.154;act_addr_fam=InterNetwork;",
      "Expires" : "-1",
      "Content-Length" : "267",
      "x-ms-request-id" : "ebcb5744-17e9-48c2-8372-2b1be3af4abe",
      "x-ms-keyvault-service-version" : "1.1.10.0",
      "Body" : "{\"value\":\"AAECAwQFBgcICQoLDA0ODw==\",\"id\":\"https://azure-kv-tests2.vault.azure.net/secrets/secretKey/2c8123f8d5cc44998d785070e30ce30f\",\"attributes\":{\"enabled\":true,\"created\":1596510124,\"updated\":1596510124,\"recoveryLevel\":\"Recoverable+Purgeable\",\"recoverableDays\":90}}",
>>>>>>> d795fdaf
      "X-Powered-By" : "ASP.NET",
      "Content-Type" : "application/json; charset=utf-8"
    },
    "Exception" : null
  } ],
  "variables" : [ ]
}<|MERGE_RESOLUTION|>--- conflicted
+++ resolved
@@ -1,15 +1,9 @@
 {
   "networkCallRecords" : [ {
     "Method" : "PUT",
-<<<<<<< HEAD
-    "Uri" : "https://cameravault.vault.azure.net/secrets/secretKey?api-version=7.0",
-    "Headers" : {
-      "User-Agent" : "azsdk-java-Azure-Keyvault/4.1.0-beta.1 (11.0.5; Mac OS X 10.14.3)",
-=======
     "Uri" : "https://REDACTED.vault.azure.net/secrets/secretKey?api-version=7.1",
     "Headers" : {
       "User-Agent" : "azsdk-java-client_name/client_version (11.0.6; Windows 10; 10.0)",
->>>>>>> d795fdaf
       "Content-Type" : "application/json"
     },
     "Response" : {
@@ -17,19 +11,6 @@
       "Pragma" : "no-cache",
       "retry-after" : "0",
       "StatusCode" : "200",
-<<<<<<< HEAD
-      "Date" : "Thu, 05 Dec 2019 13:55:31 GMT",
-      "Strict-Transport-Security" : "max-age=31536000;includeSubDomains",
-      "Cache-Control" : "no-cache",
-      "X-AspNet-Version" : "4.0.30319",
-      "x-ms-keyvault-region" : "centralus",
-      "x-ms-keyvault-network-info" : "addr=182.68.109.216;act_addr_fam=InterNetwork;",
-      "Expires" : "-1",
-      "Content-Length" : "242",
-      "x-ms-request-id" : "1e9e27cb-9ee5-4f21-b1e0-3b0034114ba6",
-      "x-ms-keyvault-service-version" : "1.1.0.883",
-      "Body" : "{\"value\":\"AAECAwQFBgcICQoLDA0ODw==\",\"id\":\"https://cameravault.vault.azure.net/secrets/secretKey/3cceded86c644f5e808c070c5c6dd194\",\"attributes\":{\"enabled\":true,\"created\":1575554131,\"updated\":1575554131,\"recoveryLevel\":\"Recoverable+Purgeable\"}}",
-=======
       "Date" : "Tue, 04 Aug 2020 03:02:04 GMT",
       "Strict-Transport-Security" : "max-age=31536000;includeSubDomains",
       "Cache-Control" : "no-cache",
@@ -41,22 +22,15 @@
       "x-ms-request-id" : "72662d3a-cc14-464e-baed-e64044221f31",
       "x-ms-keyvault-service-version" : "1.1.10.0",
       "Body" : "{\"value\":\"AAECAwQFBgcICQoLDA0ODw==\",\"id\":\"https://azure-kv-tests2.vault.azure.net/secrets/secretKey/2c8123f8d5cc44998d785070e30ce30f\",\"attributes\":{\"enabled\":true,\"created\":1596510124,\"updated\":1596510124,\"recoveryLevel\":\"Recoverable+Purgeable\",\"recoverableDays\":90}}",
->>>>>>> d795fdaf
       "X-Powered-By" : "ASP.NET",
       "Content-Type" : "application/json; charset=utf-8"
     },
     "Exception" : null
   }, {
     "Method" : "GET",
-<<<<<<< HEAD
-    "Uri" : "https://cameravault.vault.azure.net/secrets/secretKey/3cceded86c644f5e808c070c5c6dd194?api-version=7.0",
-    "Headers" : {
-      "User-Agent" : "azsdk-java-Azure-Keyvault/4.1.0-beta.1 (11.0.5; Mac OS X 10.14.3)",
-=======
     "Uri" : "https://REDACTED.vault.azure.net/secrets/secretKey/2c8123f8d5cc44998d785070e30ce30f?api-version=7.1",
     "Headers" : {
       "User-Agent" : "azsdk-java-client_name/client_version (11.0.6; Windows 10; 10.0)",
->>>>>>> d795fdaf
       "Content-Type" : "application/json"
     },
     "Response" : {
@@ -64,19 +38,6 @@
       "Pragma" : "no-cache",
       "retry-after" : "0",
       "StatusCode" : "200",
-<<<<<<< HEAD
-      "Date" : "Thu, 05 Dec 2019 13:55:31 GMT",
-      "Strict-Transport-Security" : "max-age=31536000;includeSubDomains",
-      "Cache-Control" : "no-cache",
-      "X-AspNet-Version" : "4.0.30319",
-      "x-ms-keyvault-region" : "centralus",
-      "x-ms-keyvault-network-info" : "addr=182.68.109.216;act_addr_fam=InterNetwork;",
-      "Expires" : "-1",
-      "Content-Length" : "242",
-      "x-ms-request-id" : "e14c6cf3-302e-49f2-90e5-5af9d0af0d0d",
-      "x-ms-keyvault-service-version" : "1.1.0.883",
-      "Body" : "{\"value\":\"AAECAwQFBgcICQoLDA0ODw==\",\"id\":\"https://cameravault.vault.azure.net/secrets/secretKey/3cceded86c644f5e808c070c5c6dd194\",\"attributes\":{\"enabled\":true,\"created\":1575554131,\"updated\":1575554131,\"recoveryLevel\":\"Recoverable+Purgeable\"}}",
-=======
       "Date" : "Tue, 04 Aug 2020 03:02:04 GMT",
       "Strict-Transport-Security" : "max-age=31536000;includeSubDomains",
       "Cache-Control" : "no-cache",
@@ -88,7 +49,6 @@
       "x-ms-request-id" : "ebcb5744-17e9-48c2-8372-2b1be3af4abe",
       "x-ms-keyvault-service-version" : "1.1.10.0",
       "Body" : "{\"value\":\"AAECAwQFBgcICQoLDA0ODw==\",\"id\":\"https://azure-kv-tests2.vault.azure.net/secrets/secretKey/2c8123f8d5cc44998d785070e30ce30f\",\"attributes\":{\"enabled\":true,\"created\":1596510124,\"updated\":1596510124,\"recoveryLevel\":\"Recoverable+Purgeable\",\"recoverableDays\":90}}",
->>>>>>> d795fdaf
       "X-Powered-By" : "ASP.NET",
       "Content-Type" : "application/json; charset=utf-8"
     },
