// Copyright (c) Microsoft Corporation. All rights reserved.
// Licensed under the MIT License.

package com.azure.security.keyvault.jca;

import com.azure.security.keyvault.jca.implementation.model.AccessToken;
import com.azure.security.keyvault.jca.implementation.utils.AccessTokenUtil;
import org.junit.jupiter.api.Test;
import org.junit.jupiter.api.condition.EnabledIfEnvironmentVariable;

<<<<<<< HEAD
import java.net.URI;

import static com.azure.security.keyvault.jca.implementation.utils.AccessTokenUtil.getLoginUri;
import static com.azure.security.keyvault.jca.implementation.utils.HttpUtil.API_VERSION_POSTFIX;
import static com.azure.security.keyvault.jca.implementation.utils.HttpUtil.addTrailingSlashIfRequired;
import static org.junit.jupiter.api.Assertions.assertDoesNotThrow;
=======
>>>>>>> 8996169f
import static org.junit.jupiter.api.Assertions.assertNotNull;

/**
 * The JUnit test for the AuthClient.
 */
@EnabledIfEnvironmentVariable(named = "AZURE_KEYVAULT_CERTIFICATE_NAME", matches = "myalias")
public class AccessTokenUtilTest {
    /**
     * Test getAuthorizationToken method.
     */
    @Test
    public void testGetAuthorizationToken() {
        String tenantId = PropertyConvertorUtils.getPropertyValue("AZURE_KEYVAULT_TENANT_ID");
        String clientId = PropertyConvertorUtils.getPropertyValue("AZURE_KEYVAULT_CLIENT_ID");
        String clientSecret = PropertyConvertorUtils.getPropertyValue("AZURE_KEYVAULT_CLIENT_SECRET");
<<<<<<< HEAD
        String keyVaultEndpoint =
            addTrailingSlashIfRequired(PropertyConvertorUtils.getPropertyValue("AZURE_KEYVAULT_ENDPOINT"));
        String aadAuthenticationUri = getLoginUri(new URI(keyVaultEndpoint + "certificates" + API_VERSION_POSTFIX),
            false);
        AccessToken result =
            AccessTokenUtil.getAccessToken(keyVaultEndpoint, aadAuthenticationUri, tenantId, clientId, clientSecret);
=======
        String keyVaultEndPointSuffix = PropertyConvertorUtils.getPropertyValue("KEY_VAULT_ENDPOINT_SUFFIX", ".vault.azure.net");
        CloudType cloudType = getCloudTypeByKeyVaultEndPoint(keyVaultEndPointSuffix);
        String resourceUrl = getResourceUrl(cloudType);
        String aadAuthenticationUrl = getAadAuthenticationUrl(cloudType);
        AccessToken result = AccessTokenUtil.getAccessToken(
            resourceUrl,
            aadAuthenticationUrl,
            tenantId,
            clientId,
            clientSecret
        );
        assertNotNull(result);
    }

    private String getResourceUrl(CloudType cloudType) {
        if (CloudType.UsGov.equals(cloudType)) {
            return "https://management.usgovcloudapi.net/";
        } else if (CloudType.China.equals(cloudType)) {
            return "https://management.chinacloudapi.cn/";
        }
        return "https://management.azure.com/";
    }
>>>>>>> 8996169f

        assertNotNull(result);
    }

    @Test
    public void testGetLoginUri() throws Exception {
        String keyVaultEndpoint = PropertyConvertorUtils.getPropertyValue("AZURE_KEYVAULT_ENDPOINT");
        String result = getLoginUri(new URI(keyVaultEndpoint + "certificates" + API_VERSION_POSTFIX), false);

        assertNotNull(result);
        assertDoesNotThrow(() -> new URI(result));
    }
}<|MERGE_RESOLUTION|>--- conflicted
+++ resolved
@@ -8,15 +8,13 @@
 import org.junit.jupiter.api.Test;
 import org.junit.jupiter.api.condition.EnabledIfEnvironmentVariable;
 
-<<<<<<< HEAD
 import java.net.URI;
+import java.net.URISyntaxException;
 
 import static com.azure.security.keyvault.jca.implementation.utils.AccessTokenUtil.getLoginUri;
 import static com.azure.security.keyvault.jca.implementation.utils.HttpUtil.API_VERSION_POSTFIX;
 import static com.azure.security.keyvault.jca.implementation.utils.HttpUtil.addTrailingSlashIfRequired;
 import static org.junit.jupiter.api.Assertions.assertDoesNotThrow;
-=======
->>>>>>> 8996169f
 import static org.junit.jupiter.api.Assertions.assertNotNull;
 
 /**
@@ -28,47 +26,22 @@
      * Test getAuthorizationToken method.
      */
     @Test
-    public void testGetAuthorizationToken() {
+    public void testGetAuthorizationToken() throws URISyntaxException {
         String tenantId = PropertyConvertorUtils.getPropertyValue("AZURE_KEYVAULT_TENANT_ID");
         String clientId = PropertyConvertorUtils.getPropertyValue("AZURE_KEYVAULT_CLIENT_ID");
         String clientSecret = PropertyConvertorUtils.getPropertyValue("AZURE_KEYVAULT_CLIENT_SECRET");
-<<<<<<< HEAD
         String keyVaultEndpoint =
             addTrailingSlashIfRequired(PropertyConvertorUtils.getPropertyValue("AZURE_KEYVAULT_ENDPOINT"));
         String aadAuthenticationUri = getLoginUri(new URI(keyVaultEndpoint + "certificates" + API_VERSION_POSTFIX),
             false);
         AccessToken result =
             AccessTokenUtil.getAccessToken(keyVaultEndpoint, aadAuthenticationUri, tenantId, clientId, clientSecret);
-=======
-        String keyVaultEndPointSuffix = PropertyConvertorUtils.getPropertyValue("KEY_VAULT_ENDPOINT_SUFFIX", ".vault.azure.net");
-        CloudType cloudType = getCloudTypeByKeyVaultEndPoint(keyVaultEndPointSuffix);
-        String resourceUrl = getResourceUrl(cloudType);
-        String aadAuthenticationUrl = getAadAuthenticationUrl(cloudType);
-        AccessToken result = AccessTokenUtil.getAccessToken(
-            resourceUrl,
-            aadAuthenticationUrl,
-            tenantId,
-            clientId,
-            clientSecret
-        );
-        assertNotNull(result);
-    }
-
-    private String getResourceUrl(CloudType cloudType) {
-        if (CloudType.UsGov.equals(cloudType)) {
-            return "https://management.usgovcloudapi.net/";
-        } else if (CloudType.China.equals(cloudType)) {
-            return "https://management.chinacloudapi.cn/";
-        }
-        return "https://management.azure.com/";
-    }
->>>>>>> 8996169f
 
         assertNotNull(result);
     }
 
     @Test
-    public void testGetLoginUri() throws Exception {
+    public void testGetLoginUri() throws URISyntaxException {
         String keyVaultEndpoint = PropertyConvertorUtils.getPropertyValue("AZURE_KEYVAULT_ENDPOINT");
         String result = getLoginUri(new URI(keyVaultEndpoint + "certificates" + API_VERSION_POSTFIX), false);
 
