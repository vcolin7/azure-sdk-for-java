// Copyright (c) Microsoft Corporation. All rights reserved.
// Licensed under the MIT License.
package com.azure.security.keyvault.jca.implementation.utils;

import com.azure.security.keyvault.jca.implementation.model.AccessToken;
import org.apache.http.HttpResponse;

import java.io.UnsupportedEncodingException;
import java.net.URI;
import java.net.URISyntaxException;
import java.net.URLEncoder;
import java.util.Collections;
import java.util.HashMap;
import java.util.Locale;
import java.util.Map;
import java.util.logging.Logger;

import static com.azure.security.keyvault.jca.implementation.utils.HttpUtil.addTrailingSlashIfRequired;
import static java.util.logging.Level.FINER;
import static java.util.logging.Level.INFO;

/**
 * The REST client specific to getting an access token for Azure REST APIs.
 */
public final class AccessTokenUtil {
    /**
     * Stores the Client ID fragment.
     */
    private static final String CLIENT_ID_FRAGMENT = "&client_id=";

    /**
     * Stores the Client Secret fragment.
     */
    private static final String CLIENT_SECRET_FRAGMENT = "&client_secret=";

    /**
     * Stores the Grant Type fragment.
     */
    private static final String GRANT_TYPE_FRAGMENT = "grant_type=client_credentials";

    /**
     * Stores the Resource fragment.
     */
    private static final String RESOURCE_FRAGMENT = "&resource=";

    /**
     * Stores the OAuth2 token base URL.
     */
    private static final String OAUTH2_TOKEN_BASE_URL = "https://login.microsoftonline.com/";

    /**
     * Stores the OAuth2 token postfix.
     */
    private static final String OAUTH2_TOKEN_POSTFIX = "oauth2/token";

    /**
     * Stores the OAuth2 managed identity URL.
     */
    private static final String OAUTH2_MANAGED_IDENTITY_TOKEN_URL
        = "http://169.254.169.254/metadata/identity/oauth2/token?api-version=2018-02-01";

    /**
     * A prefix to use on the bearer token header.
     */
    private static final String BEARER_TOKEN_PREFIX = "Bearer ";

    /**
     * The WWW-Authenticate header name.
     */
    private static final String WWW_AUTHENTICATE = "WWW-Authenticate";

    /**
     * Stores our logger.
     */
    private static final Logger LOGGER = Logger.getLogger(AccessTokenUtil.class.getName());

    /**
     * Get an access token for a managed identity.
     *
     * @param resource The resource.
     * @param identity The user-assigned identity (null if system-assigned).
     *
     * @return The authorization token.
     */
    public static AccessToken getAccessToken(String resource, String identity) {
        AccessToken result;

        if (System.getenv("WEBSITE_SITE_NAME") != null && !System.getenv("WEBSITE_SITE_NAME").isEmpty()) {
            result = getAccessTokenOnAppService(resource, identity);
        } else {
            result = getAccessTokenOnOthers(resource, identity);
        }

        return result;
    }

    /**
     * Get an access token.
     *
     * @param resource The resource.
     * @param tenantId The tenant ID.
     * @param aadAuthenticationUrl The AAD authentication url.
     * @param clientId The client ID.
     * @param clientSecret The client secret.
     *
     * @return The authorization token.
     */
    public static AccessToken getAccessToken(String resource, String aadAuthenticationUrl, String tenantId,
        String clientId, String clientSecret) {

        LOGGER.entering("AccessTokenUtil", "getAccessToken",
            new Object[] { resource, tenantId, clientId, clientSecret });
        LOGGER.info("Getting access token using client ID / client secret");

        AccessToken result = null;

        StringBuilder oauth2Url = new StringBuilder();

        if (aadAuthenticationUrl == null) {
            oauth2Url.append(OAUTH2_TOKEN_BASE_URL).append(tenantId).append("/");
        } else {
            oauth2Url.append(addTrailingSlashIfRequired(aadAuthenticationUrl));
        }

        oauth2Url.append(OAUTH2_TOKEN_POSTFIX);

<<<<<<< HEAD
        StringBuilder requestBody = new StringBuilder();

        try {
            clientSecret = URLEncoder.encode(clientSecret, "UTF-8");
        } catch (UnsupportedEncodingException e) {
            LOGGER.warning("Failed to encode client secret for access token request");
=======
        String encodedClientSecret = "";
        try {
            encodedClientSecret = URLEncoder.encode(clientSecret, "UTF-8");
        } catch (UnsupportedEncodingException e) {
            LOGGER.warning("Failed to construct encodedClientSecret");
>>>>>>> 3afdb70a
        }
        StringBuilder requestBody = new StringBuilder();
        requestBody.append(GRANT_TYPE_FRAGMENT)
                .append(CLIENT_ID_FRAGMENT).append(clientId)
                .append(CLIENT_SECRET_FRAGMENT).append(encodedClientSecret)
                .append(RESOURCE_FRAGMENT).append(resource);

        requestBody.append(GRANT_TYPE_FRAGMENT)
            .append(CLIENT_ID_FRAGMENT).append(clientId)
            .append(CLIENT_SECRET_FRAGMENT).append(clientSecret)
            .append(RESOURCE_FRAGMENT).append(resource);

        String body =
            HttpUtil.post(oauth2Url.toString(), requestBody.toString(), "application/x-www-form-urlencoded");

        if (body != null) {
            result = (AccessToken) JsonConverterUtil.fromJson(body, AccessToken.class);
        }

        LOGGER.log(FINER, "Access token: {0}", result);

        return result;
    }

    /**
     * Get the access token on Azure App Service.
     *
     * @param resource The resource.
     * @param clientId The user-assigned managed identity (null if system-assigned).
     * @return The authorization token.
     */
    private static AccessToken getAccessTokenOnAppService(String resource, String clientId) {
        LOGGER.entering("AccessTokenUtil", "getAccessTokenOnAppService", resource);
        LOGGER.info("Getting access token using managed identity based on MSI_SECRET");

        AccessToken result = null;
        StringBuilder url = new StringBuilder();

        url.append(System.getenv("MSI_ENDPOINT"))
            .append("?api-version=2017-09-01")
            .append(RESOURCE_FRAGMENT).append(resource);

        if (clientId != null) {
            url.append("&clientid=").append(clientId);

            LOGGER.log(INFO, "Using managed identity with client ID: {0}", clientId);
        }

        HashMap<String, String> headers = new HashMap<>();

        headers.put("Metadata", "true");
        headers.put("Secret", System.getenv("MSI_SECRET"));

        String body = HttpUtil.get(url.toString(), headers);

        if (body != null) {
            result = (AccessToken) JsonConverterUtil.fromJson(body, AccessToken.class);
        }

        LOGGER.exiting("AccessTokenUtil", "getAccessTokenOnAppService", result);

        return result;
    }

    /**
     * Get the authorization token on everything else but Azure App Service.
     *
     * @param resource The resource.
     * @param identity The user-assigned identity (null if system-assigned).
     * @return The authorization token.
     */
    private static AccessToken getAccessTokenOnOthers(String resource, String identity) {
        LOGGER.entering("AccessTokenUtil", "getAccessTokenOnOthers", resource);
        LOGGER.info("Getting access token using managed identity");

        if (identity != null) {
            LOGGER.log(INFO, "Using managed identity with object ID: {0}", identity);
        }

        AccessToken result = null;

        StringBuilder url = new StringBuilder();

        url.append(OAUTH2_MANAGED_IDENTITY_TOKEN_URL)
           .append(RESOURCE_FRAGMENT).append(resource);

        if (identity != null) {
            url.append("&object_id=").append(identity);
        }

        HashMap<String, String> headers = new HashMap<>();

        headers.put("Metadata", "true");

        String body = HttpUtil.get(url.toString(), headers);

        if (body != null) {
            result = (AccessToken) JsonConverterUtil.fromJson(body, AccessToken.class);
        }

        LOGGER.exiting("AccessTokenUtil", "getAccessTokenOnOthers", result);

        return result;
    }

    public static String getLoginUri(String resourceUri, boolean disableChallengeResourceVerification) {
        LOGGER.entering("AccessTokenUtil", "getLoginUri", resourceUri);
        LOGGER.log(INFO, "Getting login URI using: {0}", resourceUri);

        HttpResponse response = HttpUtil.getWithResponse(resourceUri, null);
        Map<String, String> challengeAttributes =
            extractChallengeAttributes(response.getFirstHeader(WWW_AUTHENTICATE).getValue());
        String scope = challengeAttributes.get("resource");

        if (scope != null) {
            scope = scope + "/.default";
        } else {
            scope = challengeAttributes.get("scope");
        }

        if (scope == null) {
            return null;
        } else {
            if (!disableChallengeResourceVerification && !isChallengeResourceValid(resourceUri, scope)) {
                throw new IllegalStateException("The challenge resource " + scope + " does not match the requested "
                    + "domain. If you wish to disable this check, set the environment property "
                    + "'azure.keyvault.disable-challenge-resource-verification' to 'true'. See "
                    + "https://aka.ms/azsdk/blog/vault-uri for more information.");
            }

            String authorization = challengeAttributes.get("authorization");

            if (authorization == null) {
                authorization = challengeAttributes.get("authorization_uri");
            }

            try {
                new URI(authorization);

                LOGGER.log(INFO, "Obtained login URI: {0}", authorization);
                LOGGER.exiting("AccessTokenUtil", "getLoginUri", authorization);

                return authorization;
            } catch (URISyntaxException e) {
                throw new IllegalStateException("The challenge authorization URI " + authorization + " is invalid.", e);
            }
        }
    }

    /**
     * Extracts attributes off the bearer challenge in the authentication header.
     *
     * @param authenticateHeader The authentication header containing the challenge.
     *
     * @return A challenge attributes map.
     */
    private static Map<String, String> extractChallengeAttributes(String authenticateHeader) {
        if (!isBearerChallenge(authenticateHeader)) {
            return Collections.emptyMap();
        }

        authenticateHeader =
            authenticateHeader.toLowerCase(Locale.ROOT).replace(BEARER_TOKEN_PREFIX.toLowerCase(Locale.ROOT), "");

        String[] attributes = authenticateHeader.split(", ");
        Map<String, String> attributeMap = new HashMap<>();

        for (String pair : attributes) {
            String[] keyValue = pair.split("=");

            attributeMap.put(keyValue[0].replaceAll("\"", ""), keyValue[1].replaceAll("\"", ""));
        }

        return attributeMap;
    }

    /**
     * Verifies whether a challenge is bearer or not.
     *
     * @param authenticateHeader The authentication header containing all the challenges.
     *
     * @return A boolean indicating if the challenge is a bearer challenge or not.
     */
    private static boolean isBearerChallenge(String authenticateHeader) {
        return authenticateHeader != null && !authenticateHeader.isEmpty()
            && authenticateHeader.toLowerCase(Locale.ROOT).startsWith(BEARER_TOKEN_PREFIX.toLowerCase(Locale.ROOT));
    }

    /**
     * Verifies whether a challenge resource is valid or not.
     *
     * @param resource The URI to validate the challenge against.
     * @param scope The scope of the challenge.
     *
     * @return A boolean indicating if the resource URI is valid or not.
     */
    private static boolean isChallengeResourceValid(String resource, String scope) {
        final URI resourceUri;

        try {
            resourceUri = new URI(resource);
        } catch (URISyntaxException e) {
            throw new IllegalStateException("The provided resource " + resource + " is not a valid URI.", e);
        }

        final URI scopeUri;

        try {
            scopeUri = new URI(scope);
        } catch (URISyntaxException e) {
            throw new IllegalStateException("The challenge scope " + scope + " is not a valid URI.", e);
        }

        // Returns false if the host specified in the scope does not match the requested domain.
        return resourceUri.getHost().toLowerCase(Locale.ROOT)
            .endsWith("." + scopeUri.getHost().toLowerCase(Locale.ROOT));
    }
}<|MERGE_RESOLUTION|>--- conflicted
+++ resolved
@@ -124,30 +124,19 @@
 
         oauth2Url.append(OAUTH2_TOKEN_POSTFIX);
 
-<<<<<<< HEAD
-        StringBuilder requestBody = new StringBuilder();
-
-        try {
-            clientSecret = URLEncoder.encode(clientSecret, "UTF-8");
-        } catch (UnsupportedEncodingException e) {
-            LOGGER.warning("Failed to encode client secret for access token request");
-=======
         String encodedClientSecret = "";
+
         try {
             encodedClientSecret = URLEncoder.encode(clientSecret, "UTF-8");
         } catch (UnsupportedEncodingException e) {
-            LOGGER.warning("Failed to construct encodedClientSecret");
->>>>>>> 3afdb70a
-        }
+            LOGGER.warning("Failed to encode client secret for access token request");
+        }
+
         StringBuilder requestBody = new StringBuilder();
-        requestBody.append(GRANT_TYPE_FRAGMENT)
-                .append(CLIENT_ID_FRAGMENT).append(clientId)
-                .append(CLIENT_SECRET_FRAGMENT).append(encodedClientSecret)
-                .append(RESOURCE_FRAGMENT).append(resource);
 
         requestBody.append(GRANT_TYPE_FRAGMENT)
             .append(CLIENT_ID_FRAGMENT).append(clientId)
-            .append(CLIENT_SECRET_FRAGMENT).append(clientSecret)
+            .append(CLIENT_SECRET_FRAGMENT).append(encodedClientSecret)
             .append(RESOURCE_FRAGMENT).append(resource);
 
         String body =
