# Release History

## 2.9.0-beta.2 (2024-06-27)

### Features Added
- Added the new system property `azure.keyvault.disable-challenge-resource-verification`, which can be set to `true` to disable challenge resource verification when authenticating against the Azure Key Vault service. For more information, please refer to [this link](https://devblogs.microsoft.com/azure-sdk/guidance-for-applications-using-the-key-vault-libraries/).

### Breaking Changes
- Removed support for providing a custom login URI to get access tokens from via the system property `azure.login.uri`.

### Bugs Fixed
<<<<<<< HEAD
- Changed the authentication mechanism to allow for discovering the login URI for a given Azure Key Vault instance by requesting an authentication challenge from the service, as opposed to using a hard-coded list of URIs to choose from depending on a vault's URI. This should add support for customers using Azure Stack instances, for example.
=======
- Fix bug: AccessTokenUtil does not urlencode its parameters when getting an access token. ([40616](https://github.com/Azure/azure-sdk-for-java/issues/40616))

### Other Changes
>>>>>>> 3afdb70a

## 2.9.0-beta.1 (2024-05-15)

### Features Added
- Added support for providing a custom login URI to get access tokens from via the system property `azure.login.uri`.

### Other Changes

#### Dependency Updates
- Upgraded `conscrypt-openjdk-uber` from `2.2.1` to version `2.5.2`.

## 2.8.1 (2023-12-04)

### Other Changes

#### Dependency Updates

Regular updates for dependency versions.

## 2.8.0 (2023-09-28)

### Features Added
- Support key type of `RSA-HSM` and `EC-HSM` in JCA [#36648](https://github.com/Azure/azure-sdk-for-java/pull/36648).

## 2.7.1 (2023-03-01)

### Other Changes

#### Dependency Updates

- Upgraded `httpclient` from `4.5.13` to version `4.5.14`.
- Upgraded `jackson-databind` from `2.13.2.2` to version `2.13.5`.

## 2.7.0 (2022-05-24)

### Dependency Upgrades
Regular updates for dependency versions.

## 2.6.0 (2022-02-25)

### Dependency Upgrades
Regular updates for dependency versions.

## 2.5.0 (2022-01-25)

### Dependency Upgrades
Regular updates for dependency versions.

## 2.4.0 (2021-12-24)

### Dependency Upgrades
Regular updates for dependency versions.

## 2.3.0 (2021-11-25)
### Dependency Upgrades
Regular updates for dependency versions.

## 2.2.0 (2021-11-02)
### Features Added
- Support connect to multi keyvault for keyless. ([24718](https://github.com/Azure/azure-sdk-for-java/pull/24718))

## 2.1.0 (2021-09-26)

### Features Added
- Enable access token cache. ([23847](https://github.com/Azure/azure-sdk-for-java/pull/23847))


### Bugs Fixed
- Fix bug about dead loop. ([23923](https://github.com/Azure/azure-sdk-for-java/pull/23923))


## 2.0.0 (2021-08-25)
### New Features
- Support key less certificate. ([#22105](https://github.com/Azure/azure-sdk-for-java/issues/22105))

## 1.0.1 (2021-07-01)
### Bug Fixes
- Fixed bug: Not get certificates from Key Vault when `azure.keyvault.jca.certificates-refresh-interval` is not set. [#22666](https://github.com/Azure/azure-sdk-for-java/pull/22666)

## 1.0.0 (2021-06-23)
### New Features
- Load JRE key store certificates to AzureKeyVault key store. ([#21845](https://github.com/Azure/azure-sdk-for-java/pull/21845))
- Support properties of azure.cert-path.well-known and azure.cert-path.custom to support load cert from file system. ([#21947](https://github.com/Azure/azure-sdk-for-java/pull/21947))

## 1.0.0-beta.7 (2021-05-24)
### New Features
- Add "module-info.java".


## 1.0.0-beta.6 (2021-04-19)
### Breaking Changes
 - Remove configurable property of azure.keyvault.aad-authentication-url which is configured according to azure.keyvault.uri automatically [#20530](https://github.com/Azure/azure-sdk-for-java/pull/20530)

## 1.0.0-beta.5 (2021-03-22)


## 1.0.0-beta.4 (2021-03-03)


## 1.0.0-beta.3 (2021-01-20)

### Key Bug Fixes
 - Fix NullPointerException in KeyVaultKeyManagerFactory.

### New Features
 - Support properties named in hyphens style, like "azure.keyvault.tenant-id".


## 1.0.0-beta.2 (2020-11-17)

### New Features
- Add support for PEM based certificates.


## 1.0.0-beta.1 (2020-10-21)
 - First release.<|MERGE_RESOLUTION|>--- conflicted
+++ resolved
@@ -9,13 +9,8 @@
 - Removed support for providing a custom login URI to get access tokens from via the system property `azure.login.uri`.
 
 ### Bugs Fixed
-<<<<<<< HEAD
+- Fix bug: AccessTokenUtil does not urlencode its parameters when getting an access token. ([40616](https://github.com/Azure/azure-sdk-for-java/issues/40616))
 - Changed the authentication mechanism to allow for discovering the login URI for a given Azure Key Vault instance by requesting an authentication challenge from the service, as opposed to using a hard-coded list of URIs to choose from depending on a vault's URI. This should add support for customers using Azure Stack instances, for example.
-=======
-- Fix bug: AccessTokenUtil does not urlencode its parameters when getting an access token. ([40616](https://github.com/Azure/azure-sdk-for-java/issues/40616))
-
-### Other Changes
->>>>>>> 3afdb70a
 
 ## 2.9.0-beta.1 (2024-05-15)
 
