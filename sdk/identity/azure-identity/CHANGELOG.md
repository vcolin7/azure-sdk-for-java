--- conflicted
+++ resolved
@@ -1,31 +1,8 @@
 # Release History
 
-<<<<<<< HEAD
+## 1.3.0-beta.3 (Unreleased)
+
 ## 1.2.4 (2021-03-09)
-=======
-## 1.3.0-beta.3 (Unreleased)
-
-
-## 1.3.0-beta.2 (2021-03-10)
-### New Features
-- Added the support to enable and configure Persistent Token Cache via `TokenCachePersistenceOptions` API on `InteractiveBrowserCredentialBuilder`, `AuthorizationCodeCredentialBuilder`, `UsernamePasswordCredentialBuilder`, `DeviceCodeCredentialBuilderBuilder` `ClientSecretCredentialBuilder`, `ClientCertificateCredentialBuilder` and `SharedTokenCacheCredentialBuilder`.
-- Added new APIs for authenticating users with `DeviceCodeCredential`,  `InteractiveBrowserCredential` and `UsernamePasswordCredential`.
-    - Added method `authenticate` which pro-actively interacts with the user to authenticate if necessary and returns a serializable `AuthenticationRecord`
-- Added following configurable options in classes `DeviceCodeCredentialBuilder` and `InteractiveBrowserCredentialBuilder`
-    - `authenticationRecord` enables initializing a credential with an `AuthenticationRecord` returned from a prior call to `Authenticate`
-    - `disableAutomaticAuthentication` disables automatic user interaction causing the credential to throw an `AuthenticationRequiredException` when interactive authentication is necessary.
-
-### Dependency Updates
-- Upgraded `azure-core` dependency to 1.14.0
-- Upgraded `msal4j` dependency to 1.9.1
-- Upgraded `msal4j-persistence-extension` to 1.1.0
-
-
-## 1.3.0-beta.1 (2020-02-10)
-
-### New Features
-- Added the support to consume claims from `TokenRequestContext` send it as part of authentication request.
->>>>>>> 1ab0305a
 
 ### Dependency Updates
 - Upgraded `azure-core` dependency to 1.14.0
