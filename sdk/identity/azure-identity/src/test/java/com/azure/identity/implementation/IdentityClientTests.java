--- conflicted
+++ resolved
@@ -18,6 +18,7 @@
 import com.microsoft.aad.msal4j.IClientCertificate;
 import com.microsoft.aad.msal4j.IClientCredential;
 import com.microsoft.aad.msal4j.IClientSecret;
+import com.microsoft.aad.msal4j.InteractiveRequestParameters;
 import com.microsoft.aad.msal4j.MsalServiceException;
 import com.microsoft.aad.msal4j.PublicClientApplication;
 import com.microsoft.aad.msal4j.SilentParameters;
@@ -31,7 +32,6 @@
 import org.powermock.core.classloader.annotations.PowerMockIgnore;
 import org.powermock.core.classloader.annotations.PrepareForTest;
 import org.powermock.modules.junit4.PowerMockRunner;
-import reactor.core.publisher.Mono;
 import reactor.test.StepVerifier;
 
 import javax.net.ssl.HttpsURLConnection;
@@ -58,13 +58,8 @@
 import static org.powermock.api.mockito.PowerMockito.whenNew;
 
 @RunWith(PowerMockRunner.class)
-<<<<<<< HEAD
-@PowerMockIgnore({"com.sun.org.apache.xerces.*", "javax.xml.*", "org.xml.*"})
-@PrepareForTest({CertificateUtil.class, ClientCredentialFactory.class, AuthorizationCodeListener.class, Runtime.class, URL.class, ConfidentialClientApplication.class, ConfidentialClientApplication.Builder.class, PublicClientApplication.class, PublicClientApplication.Builder.class, IdentityClient.class})
-=======
 @PowerMockIgnore({"com.sun.org.apache.xerces.*", "javax.xml.*", "javax.net.ssl.*", "org.xml.*"})
 @PrepareForTest({CertificateUtil.class, ClientCredentialFactory.class, Runtime.class, URL.class, ConfidentialClientApplication.class, ConfidentialClientApplication.Builder.class, PublicClientApplication.class, PublicClientApplication.Builder.class, IdentityClient.class})
->>>>>>> 8478b5bd
 public class IdentityClientTests {
 
     private static final String TENANT_ID = "contoso.com";
@@ -213,9 +208,6 @@
 
         // test
         IdentityClient client = new IdentityClientBuilder().build();
-<<<<<<< HEAD
-        AccessToken token = client.authenticateToManagedIdentityEndpoint(endpoint, secret, request).block();
-=======
         AccessToken token = client.authenticateToManagedIdentityEndpoint(null, null, endpoint, secret, request).block();
         Assert.assertEquals("token1", token.getToken());
         Assert.assertEquals(expiresOn.getSecond(), token.getExpiresAt().getSecond());
@@ -265,7 +257,6 @@
         // test
         IdentityClient client = new IdentityClientBuilder().build();
         AccessToken token = client.authenticateToManagedIdentityEndpoint(endpoint, secret, null, null, request).block();
->>>>>>> 8478b5bd
         Assert.assertEquals("token1", token.getToken());
         Assert.assertEquals(expiresOn.getSecond(), token.getExpiresAt().getSecond());
     }
@@ -398,13 +389,12 @@
         OffsetDateTime expiresOn = OffsetDateTime.now(ZoneOffset.UTC).plusHours(1);
 
         // mock
-        mockForAuthorizationCodeFlow(token, request, expiresOn);
-        mocForBrowserAuthenticationCodeFlow();
+        mocForBrowserAuthenticationCodeFlow(token, request, expiresOn);
 
         // test
         IdentityClientOptions options = new IdentityClientOptions();
         IdentityClient client = new IdentityClientBuilder().tenantId(TENANT_ID).clientId(CLIENT_ID).identityClientOptions(options).build();
-        StepVerifier.create(client.authenticateWithBrowserInteraction(request, 4567))
+        StepVerifier.create(client.authenticateWithBrowserInteraction(request, 4567, null))
             .expectNextMatches(accessToken -> token.equals(accessToken.getToken())
                 && expiresOn.getSecond() == accessToken.getExpiresAt().getSecond())
             .verifyComplete();
@@ -591,12 +581,22 @@
         when(huc.getInputStream()).thenReturn(inputStream);
     }
 
-    private void mocForBrowserAuthenticationCodeFlow() throws Exception {
-        AuthorizationCodeListener authorizationCodeListener = PowerMockito.mock(AuthorizationCodeListener.class);
-        whenNew(AuthorizationCodeListener.class).withAnyArguments().thenReturn((authorizationCodeListener));
-        when(authorizationCodeListener.listen()).thenReturn(Mono.just("auth-Code"));
-        when(authorizationCodeListener.dispose()).thenReturn(Mono.empty());
-        when(authorizationCodeListener.dispose()).thenReturn(Mono.empty());
+    private void mocForBrowserAuthenticationCodeFlow(String token, TokenRequestContext request, OffsetDateTime expiresOn) throws Exception {
+        PublicClientApplication application = PowerMockito.mock(PublicClientApplication.class);
+        when(application.acquireToken(any(InteractiveRequestParameters.class)))
+            .thenAnswer(invocation -> {
+                InteractiveRequestParameters argument = (InteractiveRequestParameters) invocation.getArguments()[0];
+                if (argument.scopes().size() != 1 || request.getScopes().get(0).equals(argument.scopes().iterator().next())) {
+                    return TestUtils.getMockAuthenticationResult(token, expiresOn);
+                } else {
+                    throw new InvalidUseOfMatchersException(String.format("Argument %s does not match", (Object) argument));
+                }
+            });
+        PublicClientApplication.Builder builder = PowerMockito.mock(PublicClientApplication.Builder.class);
+        when(builder.build()).thenReturn(application);
+        when(builder.authority(any())).thenReturn(builder);
+        when(builder.httpClient(any())).thenReturn(builder);
+        whenNew(PublicClientApplication.Builder.class).withArguments(CLIENT_ID).thenReturn(builder);
     }
 
     private void mockForAuthorizationCodeFlow(String token1, TokenRequestContext request, OffsetDateTime expiresAt) throws Exception {
