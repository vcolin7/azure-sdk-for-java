--- conflicted
+++ resolved
@@ -4,10 +4,7 @@
 package com.azure.identity;
 
 import com.azure.core.credential.TokenRequestContext;
-<<<<<<< HEAD
-=======
 import com.azure.identity.implementation.util.IdentityConstants;
->>>>>>> 8478b5bd
 import com.azure.identity.implementation.AuthenticationRecord;
 import com.azure.identity.implementation.util.ValidationUtil;
 
@@ -21,19 +18,20 @@
 public class InteractiveBrowserCredentialBuilder extends AadCredentialBuilderBase<InteractiveBrowserCredentialBuilder> {
     private Integer port;
     private boolean automaticAuthentication = true;
-<<<<<<< HEAD
-=======
     private String redirectUrl;
     String clientId = IdentityConstants.DEVELOPER_SINGLE_SIGN_ON_ID;
->>>>>>> 8478b5bd
 
     /**
      * Sets the port for the local HTTP server, for which {@code http://localhost:{port}} must be
      * registered as a valid reply URL on the application.
      *
+     * @deprecated Configure the redirect URL as {@code http://localhost:{port}} via
+     * {@link InteractiveBrowserCredentialBuilder#redirectUrl(String)} instead.
+     *
      * @param port the port on which the credential will listen for the browser authentication result
      * @return the InteractiveBrowserCredentialBuilder itself
      */
+    @Deprecated
     public InteractiveBrowserCredentialBuilder port(int port) {
         this.port = port;
         return this;
@@ -46,11 +44,7 @@
      * @return An updated instance of this builder.
      */
     InteractiveBrowserCredentialBuilder allowUnencryptedCache() {
-<<<<<<< HEAD
-        this.identityClientOptions.allowUnencryptedCache();
-=======
         this.identityClientOptions.setAllowUnencryptedCache(true);
->>>>>>> 8478b5bd
         return this;
     }
 
@@ -79,6 +73,21 @@
         return this;
     }
 
+
+    /**
+     * Sets the Redirect URL where STS will callback the application with the security code. It is required if a custom
+     * client id is specified via {@link InteractiveBrowserCredentialBuilder#clientId(String)} and must match the
+     * redirect URL specified during the application registration.
+     *
+     * @param redirectUrl the redirect URL to listen on and receive security code.
+     *
+     * @return An updated instance of this builder with the configured redirect URL.
+     */
+    public InteractiveBrowserCredentialBuilder redirectUrl(String redirectUrl) {
+        this.redirectUrl = redirectUrl;
+        return this;
+    }
+
     /**
      * Disables the automatic authentication and prevents the {@link InteractiveBrowserCredential} from automatically
      * prompting the user. If automatic authentication is disabled a {@link AuthenticationRequiredException}
@@ -100,11 +109,11 @@
      * @return a {@link InteractiveBrowserCredential} with the current configurations.
      */
     public InteractiveBrowserCredential build() {
+        ValidationUtil.validateInteractiveBrowserRedirectUrlSetup(getClass().getSimpleName(), port, redirectUrl);
         ValidationUtil.validate(getClass().getSimpleName(), new HashMap<String, Object>() {{
                 put("clientId", clientId);
-                put("port", port);
             }});
-        return new InteractiveBrowserCredential(clientId, tenantId, port, automaticAuthentication,
+        return new InteractiveBrowserCredential(clientId, tenantId, port, redirectUrl, automaticAuthentication,
             identityClientOptions);
     }
 }