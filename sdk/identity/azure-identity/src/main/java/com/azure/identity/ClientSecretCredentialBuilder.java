// Copyright (c) Microsoft Corporation. All rights reserved.
// Licensed under the MIT License.

package com.azure.identity;

import com.azure.identity.implementation.util.ValidationUtil;

import java.util.HashMap;

/**
 * Fluent credential builder for instantiating a {@link ClientSecretCredential}.
 *
 * @see ClientSecretCredential
 */
public class ClientSecretCredentialBuilder extends AadCredentialBuilderBase<ClientSecretCredentialBuilder> {
    private String clientSecret;

    /**
     * Sets the client secret for the authentication.
     * @param clientSecret the secret value of the AAD application.
     * @return An updated instance of this builder.
     */
    public ClientSecretCredentialBuilder clientSecret(String clientSecret) {
        this.clientSecret = clientSecret;
        return this;
    }

    /**
     * Enables the shared token cache which is disabled by default. If enabled, the credential will store tokens
     * in a cache persisted to the machine, protected to the current user, which can be shared by other credentials
     * and processes.
     *
     * @return An updated instance of this builder.
     */
    ClientSecretCredentialBuilder enablePersistentCache() {
        this.identityClientOptions.enablePersistentCache();
        return this;
    }

    /**
     * Allows to use an unprotected file specified by <code>cacheFileLocation()</code> instead of
     * Gnome keyring on Linux. This is restricted by default.
     *
     * @return An updated instance of this builder.
     */
    ClientSecretCredentialBuilder allowUnencryptedCache() {
<<<<<<< HEAD
        this.identityClientOptions.allowUnencryptedCache();
=======
        this.identityClientOptions.setAllowUnencryptedCache(true);
>>>>>>> 8478b5bd
        return this;
    }

    /**
     * Creates a new {@link ClientCertificateCredential} with the current configurations.
     *
     * @return a {@link ClientSecretCredentialBuilder} with the current configurations.
     */
    public ClientSecretCredential build() {
        ValidationUtil.validate(getClass().getSimpleName(), new HashMap<String, Object>() {{
                put("clientId", clientId);
                put("tenantId", tenantId);
                put("clientSecret", clientSecret);
            }});
        return new ClientSecretCredential(tenantId, clientId, clientSecret, identityClientOptions);
    }
}<|MERGE_RESOLUTION|>--- conflicted
+++ resolved
@@ -44,11 +44,7 @@
      * @return An updated instance of this builder.
      */
     ClientSecretCredentialBuilder allowUnencryptedCache() {
-<<<<<<< HEAD
-        this.identityClientOptions.allowUnencryptedCache();
-=======
         this.identityClientOptions.setAllowUnencryptedCache(true);
->>>>>>> 8478b5bd
         return this;
     }
 
