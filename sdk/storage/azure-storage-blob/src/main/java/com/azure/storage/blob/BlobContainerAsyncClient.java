// Copyright (c) Microsoft Corporation. All rights reserved.
// Licensed under the MIT License.

package com.azure.storage.blob;

import com.azure.core.annotation.ServiceClient;
import com.azure.core.http.HttpPipeline;
import com.azure.core.http.HttpResponse;
import com.azure.core.http.rest.PagedFlux;
import com.azure.core.http.rest.PagedResponse;
import com.azure.core.http.rest.Response;
import com.azure.core.http.rest.SimpleResponse;
import com.azure.core.implementation.http.PagedResponseBase;
import com.azure.core.implementation.util.FluxUtil;
import com.azure.core.util.Context;
import com.azure.core.util.logging.ClientLogger;
import com.azure.storage.blob.implementation.AzureBlobStorageBuilder;
import com.azure.storage.blob.implementation.AzureBlobStorageImpl;
import com.azure.storage.blob.implementation.models.ContainersListBlobFlatSegmentResponse;
import com.azure.storage.blob.implementation.models.ContainersListBlobHierarchySegmentResponse;
import com.azure.storage.blob.models.BlobContainerAccessPolicies;
import com.azure.storage.blob.models.BlobItem;
import com.azure.storage.blob.models.BlobRequestConditions;
import com.azure.storage.blob.models.BlobSignedIdentifier;
import com.azure.storage.blob.models.BlobStorageException;
import com.azure.storage.blob.models.CpkInfo;
import com.azure.storage.blob.models.ListBlobsOptions;
import com.azure.storage.blob.models.PublicAccessType;
import com.azure.storage.blob.models.StorageAccountInfo;
import com.azure.storage.common.Utility;
import com.azure.storage.common.implementation.StorageImplUtils;
import reactor.core.publisher.Mono;

import java.time.Duration;
import java.time.temporal.ChronoUnit;
import java.util.ArrayList;
import java.util.List;
import java.util.Map;
import java.util.function.Function;
import java.util.stream.Collectors;
import java.util.stream.Stream;

import static com.azure.core.implementation.util.FluxUtil.monoError;
import static com.azure.core.implementation.util.FluxUtil.pagedFluxError;
import static com.azure.core.implementation.util.FluxUtil.withContext;

/**
 * Client to a container. It may only be instantiated through a {@link BlobContainerClientBuilder} or via the method
 * {@link BlobServiceAsyncClient#getBlobContainerAsyncClient(String)}. This class does not hold any state about a
 * particular blob but is instead a convenient way of sending off appropriate requests to the resource on the service.
 * It may also be used to construct URLs to blobs.
 *
 * <p>
 * This client contains operations on a container. Operations on a blob are available on {@link BlobAsyncClient} through
 * {@link #getBlobAsyncClient(String)}, and operations on the service are available on {@link BlobServiceAsyncClient}.
 *
 * <p>
 * Please refer to the <a href=https://docs.microsoft.com/en-us/azure/storage/blobs/storage-blobs-introduction>Azure
 * Docs</a> for more information on containers.
 *
 * <p>
 * Note this client is an async client that returns reactive responses from Spring Reactor Core project
 * (https://projectreactor.io/). Calling the methods in this client will <strong>NOT</strong> start the actual network
 * operation, until {@code .subscribe()} is called on the reactive response. You can simply convert one of these
 * responses to a {@link java.util.concurrent.CompletableFuture} object through {@link Mono#toFuture()}.
 */
@ServiceClient(builder = BlobContainerClientBuilder.class, isAsync = true)
public final class BlobContainerAsyncClient {
    public static final String ROOT_CONTAINER_NAME = "$root";

    public static final String STATIC_WEBSITE_CONTAINER_NAME = "$web";

    public static final String LOG_CONTAINER_NAME = "$logs";

    private final ClientLogger logger = new ClientLogger(BlobContainerAsyncClient.class);
    private final AzureBlobStorageImpl azureBlobStorage;

    private final String accountName;
    private final String containerName;
    private final BlobServiceVersion serviceVersion;
    private final CpkInfo customerProvidedKey; // only used to pass down to blob clients

    /**
     * Package-private constructor for use by {@link BlobContainerClientBuilder}.
     *
     * @param pipeline The pipeline used to send and receive service requests.
     * @param url The endpoint where to send service requests.
     * @param serviceVersion The version of the service to receive requests.
     * @param accountName The storage account name.
     * @param containerName The container name.
     * @param customerProvidedKey Customer provided key used during encryption of the blob's data on the server, pass
     * {@code null} to allow the service to use its own encryption.
     */
    BlobContainerAsyncClient(HttpPipeline pipeline, String url, BlobServiceVersion serviceVersion,
        String accountName, String containerName, CpkInfo customerProvidedKey) {
        this.azureBlobStorage = new AzureBlobStorageBuilder()
            .pipeline(pipeline)
            .url(url)
            .version(serviceVersion.getVersion())
            .build();
        this.serviceVersion = serviceVersion;

        this.accountName = accountName;
        this.containerName = containerName;
        this.customerProvidedKey = customerProvidedKey;
    }

    /**
     * Creates a new BlobAsyncClient object by concatenating blobName to the end of ContainerAsyncClient's URL. The new
     * BlobAsyncClient uses the same request policy pipeline as the ContainerAsyncClient. To change the pipeline, create
     * the BlobAsyncClient and then call its WithPipeline method passing in the desired pipeline object. Or, call this
     * package's getBlobAsyncClient instead of calling this object's getBlobAsyncClient method.
     *
     * <p>Blob name is encoded to UTF-8 using the {@link com.azure.storage.common.Utility#urlEncode(String)} method.</p>
     *
     * <p><strong>Code Samples</strong></p>
     *
     * {@codesnippet com.azure.storage.blob.BlobContainerAsyncClient.getBlobAsyncClient#String}
     *
     * @param blobName A {@code String} representing the name of the blob.
     * @return A new {@link BlobAsyncClient} object which references the blob with the specified name in this container.
     */
    public BlobAsyncClient getBlobAsyncClient(String blobName) {
        return getBlobAsyncClient(blobName, null);
    }

    /**
     * Creates a new BlobAsyncClient object by concatenating blobName to the end of ContainerAsyncClient's URL. The new
     * BlobAsyncClient uses the same request policy pipeline as the ContainerAsyncClient. To change the pipeline, create
     * the BlobAsyncClient and then call its WithPipeline method passing in the desired pipeline object. Or, call this
     * package's getBlobAsyncClient instead of calling this object's getBlobAsyncClient method.
     *
     * <p>Blob name is encoded to UTF-8 using the {@link com.azure.storage.common.Utility#urlEncode(String)} method.</p>
     *
     * <p><strong>Code Samples</strong></p>
     *
     * {@codesnippet com.azure.storage.blob.BlobContainerAsyncClient.getBlobAsyncClient#String-String}
     *
     * @param blobName A {@code String} representing the name of the blob.
     * @param snapshot the snapshot identifier for the blob.
     * @return A new {@link BlobAsyncClient} object which references the blob with the specified name in this container.
     */
    public BlobAsyncClient getBlobAsyncClient(String blobName, String snapshot) {
<<<<<<< HEAD
        return new BlobAsyncClient(getHttpPipeline(), StorageImplUtils.appendToUrlPath(getBlobContainerUrl(),
            Utility.urlEncode(Utility.urlDecode(blobName))).toString(), getServiceVersion(), getAccountName(),
            getBlobContainerName(), blobName, snapshot, getCustomerProvidedKey());
=======
        return new BlobAsyncClient(getHttpPipeline(),
            StorageImplUtils.appendToUrlPath(getBlobContainerUrl(), blobName).toString(), getServiceVersion(),
            getAccountName(), getBlobContainerName(), blobName, snapshot, getCustomerProvidedKey());
>>>>>>> ab6bcf67
    }

    /**
     * Gets the URL of the container represented by this client.
     *
     * @return the URL.
     */
    public String getBlobContainerUrl() {
        return azureBlobStorage.getUrl();
    }

    /**
     * Get the container name.
     *
     * <p><strong>Code Samples</strong></p>
     *
     * {@codesnippet com.azure.storage.blob.BlobContainerAsyncClient.getBlobContainerName}
     *
     * @return The name of container.
     */
    public String getBlobContainerName() {
        return containerName;
    }

    /**
     * Get associated account name.
     *
     * @return account name associated with this storage resource.
     */
    public String getAccountName() {
        return this.accountName;
    }

    /**
     * Gets the service version the client is using.
     *
     * @return the service version the client is using.
     */
    public BlobServiceVersion getServiceVersion() {
        return serviceVersion;
    }

    /**
     * Gets the {@link HttpPipeline} powering this client.
     *
     * @return The pipeline.
     */
    public HttpPipeline getHttpPipeline() {
        return azureBlobStorage.getHttpPipeline();
    }

    /**
     * Gets the {@link CpkInfo} associated with this client that will be passed to {@link BlobAsyncClient
     * BlobAsyncClients} when {@link #getBlobAsyncClient(String) getBlobAsyncClient} is called.
     *
     * @return the customer provided key used for encryption.
     */
    public CpkInfo getCustomerProvidedKey() {
        return customerProvidedKey;
    }

    /**
     * Gets if the container this client represents exists in the cloud.
     *
     * <p><strong>Code Samples</strong></p>
     *
     * {@codesnippet com.azure.storage.blob.BlobContainerAsyncClient.exists}
     *
     * @return true if the container exists, false if it doesn't
     */
    public Mono<Boolean> exists() {
        try {
            return existsWithResponse().flatMap(FluxUtil::toMono);
        } catch (RuntimeException ex) {
            return monoError(logger, ex);
        }
    }

    /**
     * Gets if the container this client represents exists in the cloud.
     *
     * <p><strong>Code Samples</strong></p>
     *
     * {@codesnippet com.azure.storage.blob.BlobContainerAsyncClient.existsWithResponse}
     *
     * @return true if the container exists, false if it doesn't
     */
    public Mono<Response<Boolean>> existsWithResponse() {
        try {
            return withContext(this::existsWithResponse);
        } catch (RuntimeException ex) {
            return monoError(logger, ex);
        }
    }

    /**
     * Gets if the container this client represents exists in the cloud.
     *
     * @return true if the container exists, false if it doesn't
     */
    Mono<Response<Boolean>> existsWithResponse(Context context) {
        return this.getPropertiesWithResponse(null, context)
            .map(cp -> (Response<Boolean>) new SimpleResponse<>(cp, true))
            .onErrorResume(t -> t instanceof BlobStorageException && ((BlobStorageException) t).getStatusCode() == 404,
                t -> {
                    HttpResponse response = ((BlobStorageException) t).getResponse();
                    return Mono.just(new SimpleResponse<>(response.getRequest(), response.getStatusCode(),
                        response.getHeaders(), false));
                });
    }

    /**
     * Creates a new container within a storage account. If a container with the same name already exists, the operation
     * fails. For more information, see the
     * <a href="https://docs.microsoft.com/rest/api/storageservices/create-container">Azure Docs</a>.
     *
     * <p><strong>Code Samples</strong></p>
     *
     * {@codesnippet com.azure.storage.blob.BlobContainerAsyncClient.create}
     *
     * @return A reactive response signalling completion.
     */
    public Mono<Void> create() {
        try {
            return createWithResponse(null, null).flatMap(FluxUtil::toMono);
        } catch (RuntimeException ex) {
            return monoError(logger, ex);
        }
    }

    /**
     * Creates a new container within a storage account. If a container with the same name already exists, the operation
     * fails. For more information, see the
     * <a href="https://docs.microsoft.com/rest/api/storageservices/create-container">Azure Docs</a>.
     *
     * <p><strong>Code Samples</strong></p>
     *
     * {@codesnippet com.azure.storage.blob.BlobContainerAsyncClient.createWithResponse#Map-PublicAccessType}
     *
     * @param metadata Metadata to associate with the container.
     * @param accessType Specifies how the data in this container is available to the public. See the
     * x-ms-blob-public-access header in the Azure Docs for more information. Pass null for no public access.
     * @return A reactive response signalling completion.
     */
    public Mono<Response<Void>> createWithResponse(Map<String, String> metadata, PublicAccessType accessType) {
        try {
            return withContext(context -> createWithResponse(metadata, accessType, context));
        } catch (RuntimeException ex) {
            return monoError(logger, ex);
        }
    }

    Mono<Response<Void>> createWithResponse(Map<String, String> metadata, PublicAccessType accessType,
        Context context) {
        return this.azureBlobStorage.containers().createWithRestResponseAsync(
            null, null, metadata, accessType, null, context)
            .map(response -> new SimpleResponse<>(response, null));
    }

    /**
     * Marks the specified container for deletion. The container and any blobs contained within it are later deleted
     * during garbage collection. For more information, see the
     * <a href="https://docs.microsoft.com/rest/api/storageservices/delete-container">Azure Docs</a>.
     *
     * <p><strong>Code Samples</strong></p>
     *
     * {@codesnippet com.azure.storage.blob.BlobContainerAsyncClient.delete}
     *
     * @return A reactive response signalling completion.
     */
    public Mono<Void> delete() {
        try {
            return deleteWithResponse(null).flatMap(FluxUtil::toMono);
        } catch (RuntimeException ex) {
            return monoError(logger, ex);
        }
    }

    /**
     * Marks the specified container for deletion. The container and any blobs contained within it are later deleted
     * during garbage collection. For more information, see the
     * <a href="https://docs.microsoft.com/rest/api/storageservices/delete-container">Azure Docs</a>.
     *
     * <p><strong>Code Samples</strong></p>
     *
     * {@codesnippet com.azure.storage.blob.BlobContainerAsyncClient.deleteWithResponse#BlobRequestConditions}
     *
     * @param accessConditions {@link BlobRequestConditions}
     * @return A reactive response signalling completion.
     * @throws UnsupportedOperationException If either {@link BlobRequestConditions#getIfMatch()} or
     * {@link BlobRequestConditions#getIfNoneMatch()} is set.
     */
    public Mono<Response<Void>> deleteWithResponse(BlobRequestConditions accessConditions) {
        try {
            return withContext(context -> deleteWithResponse(accessConditions, context));
        } catch (RuntimeException ex) {
            return monoError(logger, ex);
        }
    }

    Mono<Response<Void>> deleteWithResponse(BlobRequestConditions accessConditions, Context context) {
        accessConditions = accessConditions == null ? new BlobRequestConditions() : accessConditions;

        if (!validateNoETag(accessConditions)) {
            // Throwing is preferred to Single.error because this will error out immediately instead of waiting until
            // subscription.
            throw logger.logExceptionAsError(
                new UnsupportedOperationException("ETag access conditions are not supported for this API."));
        }

        return this.azureBlobStorage.containers().deleteWithRestResponseAsync(null, null, accessConditions.getLeaseId(),
            accessConditions.getIfModifiedSince(), accessConditions.getIfUnmodifiedSince(), null, context)
            .map(response -> new SimpleResponse<>(response, null));
    }

    /**
     * Returns the container's metadata and system properties. For more information, see the
     * <a href="https://docs.microsoft.com/rest/api/storageservices/get-container-metadata">Azure Docs</a>.
     *
     * <p><strong>Code Samples</strong></p>
     *
     * {@codesnippet com.azure.storage.blob.BlobContainerAsyncClient.getProperties}
     *
     * @return A {@link Mono} containing a {@link Response} whose {@link Response#getValue() value} containing the
     * container properties.
     */
    public Mono<BlobContainerProperties> getProperties() {
        try {
            return getPropertiesWithResponse(null).flatMap(FluxUtil::toMono);
        } catch (RuntimeException ex) {
            return monoError(logger, ex);
        }
    }

    /**
     * Returns the container's metadata and system properties. For more information, see the
     * <a href="https://docs.microsoft.com/rest/api/storageservices/get-container-metadata">Azure Docs</a>.
     *
     * <p><strong>Code Samples</strong></p>
     *
     * {@codesnippet com.azure.storage.blob.BlobContainerAsyncClient.getPropertiesWithResponse#String}
     *
     * @param leaseId The lease ID the active lease on the container must match.
     * @return A reactive response containing the container properties.
     */
    public Mono<Response<BlobContainerProperties>> getPropertiesWithResponse(String leaseId) {
        try {
            return withContext(context -> getPropertiesWithResponse(leaseId, context));
        } catch (RuntimeException ex) {
            return monoError(logger, ex);
        }
    }

    Mono<Response<BlobContainerProperties>> getPropertiesWithResponse(String leaseId, Context context) {
        return this.azureBlobStorage.containers()
            .getPropertiesWithRestResponseAsync(null, null, leaseId, null, context)
            .map(rb -> new SimpleResponse<>(rb, new BlobContainerProperties(rb.getDeserializedHeaders())));
    }

    /**
     * Sets the container's metadata. For more information, see the
     * <a href="https://docs.microsoft.com/rest/api/storageservices/set-container-metadata">Azure Docs</a>.
     *
     * <p><strong>Code Samples</strong></p>
     *
     * {@codesnippet com.azure.storage.blob.BlobContainerAsyncClient.setMetadata#Map}
     *
     * @param metadata Metadata to associate with the container.
     * @return A {@link Mono} containing a {@link Response} whose {@link Response#getValue() value} contains signalling
     * completion.
     */
    public Mono<Void> setMetadata(Map<String, String> metadata) {
        try {
            return setMetadataWithResponse(metadata, null).flatMap(FluxUtil::toMono);
        } catch (RuntimeException ex) {
            return monoError(logger, ex);
        }
    }

    /**
     * Sets the container's metadata. For more information, see the
     * <a href="https://docs.microsoft.com/rest/api/storageservices/set-container-metadata">Azure Docs</a>.
     *
     * <p><strong>Code Samples</strong></p>
     *
     * {@codesnippet com.azure.storage.blob.BlobContainerAsyncClient.setMetadataWithResponse#Map-BlobRequestConditions}
     *
     * @param metadata Metadata to associate with the container.
     * @param accessConditions {@link BlobRequestConditions}
     * @return A reactive response signalling completion.
     * @throws UnsupportedOperationException If one of {@link BlobRequestConditions#getIfMatch()},
     * {@link BlobRequestConditions#getIfNoneMatch()}, or {@link BlobRequestConditions#getIfUnmodifiedSince()} is set.
     */
    public Mono<Response<Void>> setMetadataWithResponse(Map<String, String> metadata,
        BlobRequestConditions accessConditions) {
        try {
            return withContext(context -> setMetadataWithResponse(metadata, accessConditions, context));
        } catch (RuntimeException ex) {
            return monoError(logger, ex);
        }
    }

    Mono<Response<Void>> setMetadataWithResponse(Map<String, String> metadata,
        BlobRequestConditions accessConditions, Context context) {
        accessConditions = accessConditions == null ? new BlobRequestConditions() : accessConditions;
        if (!validateNoETag(accessConditions) || accessConditions.getIfUnmodifiedSince() != null) {
            // Throwing is preferred to Single.error because this will error out immediately instead of waiting until
            // subscription.
            throw logger.logExceptionAsError(new UnsupportedOperationException(
                "If-Modified-Since is the only HTTP access condition supported for this API"));
        }

        return this.azureBlobStorage.containers().setMetadataWithRestResponseAsync(null, null,
            accessConditions.getLeaseId(), metadata, accessConditions.getIfModifiedSince(), null, context)
            .map(response -> new SimpleResponse<>(response, null));
    }

    /**
     * Returns the container's permissions. The permissions indicate whether container's blobs may be accessed publicly.
     * For more information, see the
     * <a href="https://docs.microsoft.com/rest/api/storageservices/get-container-acl">Azure Docs</a>.
     *
     * <p><strong>Code Samples</strong></p>
     *
     * {@codesnippet com.azure.storage.blob.BlobContainerAsyncClient.getAccessPolicy}
     *
     * @return A reactive response containing the container access policy.
     */
    public Mono<BlobContainerAccessPolicies> getAccessPolicy() {
        try {
            return getAccessPolicyWithResponse(null).flatMap(FluxUtil::toMono);
        } catch (RuntimeException ex) {
            return monoError(logger, ex);
        }
    }

    /**
     * Returns the container's permissions. The permissions indicate whether container's blobs may be accessed publicly.
     * For more information, see the
     * <a href="https://docs.microsoft.com/rest/api/storageservices/get-container-acl">Azure Docs</a>.
     *
     * <p><strong>Code Samples</strong></p>
     *
     * {@codesnippet com.azure.storage.blob.BlobContainerAsyncClient.getAccessPolicyWithResponse#String}
     *
     * @param leaseId The lease ID the active lease on the container must match.
     * @return A reactive response containing the container access policy.
     */
    public Mono<Response<BlobContainerAccessPolicies>> getAccessPolicyWithResponse(String leaseId) {
        try {
            return withContext(context -> getAccessPolicyWithResponse(leaseId, context));
        } catch (RuntimeException ex) {
            return monoError(logger, ex);
        }
    }

    Mono<Response<BlobContainerAccessPolicies>> getAccessPolicyWithResponse(String leaseId, Context context) {
        return this.azureBlobStorage.containers().getAccessPolicyWithRestResponseAsync(
            null, null, leaseId, null, context)
            .map(response -> new SimpleResponse<>(response,
                new BlobContainerAccessPolicies(response.getDeserializedHeaders().getBlobPublicAccess(),
                response.getValue())));
    }

    /**
     * Sets the container's permissions. The permissions indicate whether blobs in a container may be accessed publicly.
     * Note that, for each signed identifier, we will truncate the start and expiry times to the nearest second to
     * ensure the time formatting is compatible with the service. For more information, see the
     * <a href="https://docs.microsoft.com/rest/api/storageservices/set-container-acl">Azure Docs</a>.
     *
     * <p><strong>Code Samples</strong></p>
     *
     * {@codesnippet com.azure.storage.blob.BlobContainerAsyncClient.setAccessPolicy#PublicAccessType-List}
     *
     * @param accessType Specifies how the data in this container is available to the public. See the
     * x-ms-blob-public-access header in the Azure Docs for more information. Pass null for no public access.
     * @param identifiers A list of {@link BlobSignedIdentifier} objects that specify the permissions for the container.
     * Please see
     * <a href="https://docs.microsoft.com/en-us/rest/api/storageservices/establishing-a-stored-access-policy">here</a>
     * for more information. Passing null will clear all access policies.
     * @return A reactive response signalling completion.
     */
    public Mono<Void> setAccessPolicy(PublicAccessType accessType, List<BlobSignedIdentifier> identifiers) {
        try {
            return setAccessPolicyWithResponse(accessType, identifiers, null).flatMap(FluxUtil::toMono);
        } catch (RuntimeException ex) {
            return monoError(logger, ex);
        }
    }

    /**
     * Sets the container's permissions. The permissions indicate whether blobs in a container may be accessed publicly.
     * Note that, for each signed identifier, we will truncate the start and expiry times to the nearest second to
     * ensure the time formatting is compatible with the service. For more information, see the
     * <a href="https://docs.microsoft.com/rest/api/storageservices/set-container-acl">Azure Docs</a>.
     *
     * <p><strong>Code Samples</strong></p>
     *
     * {@codesnippet com.azure.storage.blob.BlobContainerAsyncClient.setAccessPolicyWithResponse#PublicAccessType-List-BlobRequestConditions}
     *
     * @param accessType Specifies how the data in this container is available to the public. See the
     * x-ms-blob-public-access header in the Azure Docs for more information. Pass null for no public access.
     * @param identifiers A list of {@link BlobSignedIdentifier} objects that specify the permissions for the container.
     * Please see
     * <a href="https://docs.microsoft.com/en-us/rest/api/storageservices/establishing-a-stored-access-policy">here</a>
     * for more information. Passing null will clear all access policies.
     * @param accessConditions {@link BlobRequestConditions}
     * @return A reactive response signalling completion.
     * @throws UnsupportedOperationException If either {@link BlobRequestConditions#getIfMatch()} or
     * {@link BlobRequestConditions#getIfNoneMatch()} is set.
     */
    public Mono<Response<Void>> setAccessPolicyWithResponse(PublicAccessType accessType,
        List<BlobSignedIdentifier> identifiers, BlobRequestConditions accessConditions) {
        try {
            return withContext(
                context -> setAccessPolicyWithResponse(accessType, identifiers, accessConditions, context));
        } catch (RuntimeException ex) {
            return monoError(logger, ex);
        }
    }

    Mono<Response<Void>> setAccessPolicyWithResponse(PublicAccessType accessType,
        List<BlobSignedIdentifier> identifiers, BlobRequestConditions accessConditions, Context context) {
        accessConditions = accessConditions == null ? new BlobRequestConditions() : accessConditions;

        if (!validateNoETag(accessConditions)) {
            // Throwing is preferred to Single.error because this will error out immediately instead of waiting until
            // subscription.
            throw logger.logExceptionAsError(
                new UnsupportedOperationException("ETag access conditions are not supported for this API."));
        }

        /*
        We truncate to seconds because the service only supports nanoseconds or seconds, but doing an
        OffsetDateTime.now will only give back milliseconds (more precise fields are zeroed and not serialized). This
        allows for proper serialization with no real detriment to users as sub-second precision on active time for
        signed identifiers is not really necessary.
         */
        if (identifiers != null) {
            for (BlobSignedIdentifier identifier : identifiers) {
                if (identifier.getAccessPolicy() != null && identifier.getAccessPolicy().getStartsOn() != null) {
                    identifier.getAccessPolicy().setStartsOn(
                        identifier.getAccessPolicy().getStartsOn().truncatedTo(ChronoUnit.SECONDS));
                }
                if (identifier.getAccessPolicy() != null && identifier.getAccessPolicy().getExpiresOn() != null) {
                    identifier.getAccessPolicy().setExpiresOn(
                        identifier.getAccessPolicy().getExpiresOn().truncatedTo(ChronoUnit.SECONDS));
                }
            }
        }

        return this.azureBlobStorage.containers().setAccessPolicyWithRestResponseAsync(
            null, identifiers, null, accessConditions.getLeaseId(), accessType, accessConditions.getIfModifiedSince(),
            accessConditions.getIfUnmodifiedSince(), null, context)
            .map(response -> new SimpleResponse<>(response, null));
    }

    /**
     * Returns a reactive Publisher emitting all the blobs in this container lazily as needed. The directories are
     * flattened and only actual blobs and no directories are returned.
     *
     * <p>
     * Blob names are returned in lexicographic order. For more information, see the
     * <a href="https://docs.microsoft.com/rest/api/storageservices/list-blobs">Azure Docs</a>.
     *
     * <p>
     * E.g. listing a container containing a 'foo' folder, which contains blobs 'foo1' and 'foo2', and a blob on the
     * root level 'bar', will return
     *
     * <ul>
     * <li>foo/foo1
     * <li>foo/foo2
     * <li>bar
     * </ul>
     *
     * <p><strong>Code Samples</strong></p>
     *
     * {@codesnippet com.azure.storage.blob.BlobContainerAsyncClient.listBlobs}
     *
     * @return A reactive response emitting the flattened blobs.
     */
    public PagedFlux<BlobItem> listBlobs() {
        try {
            return this.listBlobs(new ListBlobsOptions());
        } catch (RuntimeException ex) {
            return pagedFluxError(logger, ex);
        }
    }

    /**
     * Returns a reactive Publisher emitting all the blobs in this container lazily as needed. The directories are
     * flattened and only actual blobs and no directories are returned.
     *
     * <p>
     * Blob names are returned in lexicographic order. For more information, see the
     * <a href="https://docs.microsoft.com/rest/api/storageservices/list-blobs">Azure Docs</a>.
     *
     * <p>
     * E.g. listing a container containing a 'foo' folder, which contains blobs 'foo1' and 'foo2', and a blob on the
     * root level 'bar', will return
     *
     * <ul>
     * <li>foo/foo1
     * <li>foo/foo2
     * <li>bar
     * </ul>
     *
     *
     *
     * {@codesnippet com.azure.storage.blob.BlobContainerAsyncClient.listBlobs#ListBlobsOptions}
     *
     * @param options {@link ListBlobsOptions}
     * @return A reactive response emitting the listed blobs, flattened.
     */
    public PagedFlux<BlobItem> listBlobs(ListBlobsOptions options) {
        try {
            return listBlobsFlatWithOptionalTimeout(options, null);
        } catch (RuntimeException ex) {
            return pagedFluxError(logger, ex);
        }
    }

    /*
     * Implementation for this paged listing operation, supporting an optional timeout provided by the synchronous
     * ContainerClient. Applies the given timeout to each Mono<ContainersListBlobFlatSegmentResponse> backing the
     * PagedFlux.
     *
     * @param options {@link ListBlobsOptions}.
     * @param timeout An optional timeout to be applied to the network asynchronous operations.
     * @return A reactive response emitting the listed blobs, flattened.
     */
    PagedFlux<BlobItem> listBlobsFlatWithOptionalTimeout(ListBlobsOptions options, Duration timeout) {
        Function<String, Mono<PagedResponse<BlobItem>>> func =
            marker -> listBlobsFlatSegment(marker, options, timeout)
                .map(response -> {
                    List<BlobItem> value = response.getValue().getSegment() == null
                        ? new ArrayList<>(0)
                        : response.getValue().getSegment().getBlobItems();

                    return new PagedResponseBase<>(
                        response.getRequest(),
                        response.getStatusCode(),
                        response.getHeaders(),
                        value,
                        response.getValue().getNextMarker(),
                        response.getDeserializedHeaders());
                });

        return new PagedFlux<>(() -> func.apply(null), func);
    }

    /*
     * Returns a single segment of blobs starting from the specified Marker. Use an empty
     * marker to start enumeration from the beginning. Blob names are returned in lexicographic order.
     * After getting a segment, process it, and then call ListBlobs again (passing the the previously-returned
     * Marker) to get the next segment. For more information, see the
     * <a href="https://docs.microsoft.com/rest/api/storageservices/list-blobs">Azure Docs</a>.
     *
     * @param marker
     *         Identifies the portion of the list to be returned with the next list operation.
     *         This value is returned in the response of a previous list operation as the
     *         ListBlobsFlatSegmentResponse.body().getNextMarker(). Set to null to list the first segment.
     * @param options
     *         {@link ListBlobsOptions}
     *
     * @return Emits the successful response.
     */
    private Mono<ContainersListBlobFlatSegmentResponse> listBlobsFlatSegment(String marker, ListBlobsOptions options,
        Duration timeout) {
        options = options == null ? new ListBlobsOptions() : options;

        return StorageImplUtils.applyOptionalTimeout(
            this.azureBlobStorage.containers().listBlobFlatSegmentWithRestResponseAsync(null, options.getPrefix(),
                marker, options.getMaxResultsPerPage(), options.getDetails().toList(),
                null, null, Context.NONE), timeout);
    }

    /**
     * Returns a reactive Publisher emitting all the blobs and directories (prefixes) under the given directory
     * (prefix). Directories will have {@link BlobItem#isPrefix()} set to true.
     *
     * <p>
     * Blob names are returned in lexicographic order. For more information, see the
     * <a href="https://docs.microsoft.com/rest/api/storageservices/list-blobs">Azure Docs</a>.
     *
     * <p>
     * E.g. listing a container containing a 'foo' folder, which contains blobs 'foo1' and 'foo2', and a blob on the
     * root level 'bar', will return the following results when prefix=null:
     *
     * <ul>
     * <li>foo/ (isPrefix = true)
     * <li>bar (isPrefix = false)
     * </ul>
     * <p>
     * will return the following results when prefix="foo/":
     *
     * <ul>
     * <li>foo/foo1 (isPrefix = false)
     * <li>foo/foo2 (isPrefix = false)
     * </ul>
     *
     * <p><strong>Code Samples</strong></p>
     *
     * {@codesnippet com.azure.storage.blob.BlobContainerAsyncClient.listBlobsByHierarchy#String}
     *
     * @param directory The directory to list blobs underneath
     * @return A reactive response emitting the prefixes and blobs.
     */
    public PagedFlux<BlobItem> listBlobsByHierarchy(String directory) {
        try {
            return this.listBlobsByHierarchy("/", new ListBlobsOptions().setPrefix(directory));
        } catch (RuntimeException ex) {
            return pagedFluxError(logger, ex);
        }
    }

    /**
     * Returns a reactive Publisher emitting all the blobs and prefixes (directories) under the given prefix
     * (directory). Directories will have {@link BlobItem#isPrefix()} set to true.
     *
     * <p>
     * Blob names are returned in lexicographic order. For more information, see the
     * <a href="https://docs.microsoft.com/rest/api/storageservices/list-blobs">Azure Docs</a>.
     *
     * <p>
     * E.g. listing a container containing a 'foo' folder, which contains blobs 'foo1' and 'foo2', and a blob on the
     * root level 'bar', will return the following results when prefix=null:
     *
     * <ul>
     * <li>foo/ (isPrefix = true)
     * <li>bar (isPrefix = false)
     * </ul>
     * <p>
     * will return the following results when prefix="foo/":
     *
     * <ul>
     * <li>foo/foo1 (isPrefix = false)
     * <li>foo/foo2 (isPrefix = false)
     * </ul>
     *
     * <p><strong>Code Samples</strong></p>
     *
     * {@codesnippet com.azure.storage.blob.BlobContainerAsyncClient.listBlobsByHierarchy#String-ListBlobsOptions}
     *
     * @param delimiter The delimiter for blob hierarchy, "/" for hierarchy based on directories
     * @param options {@link ListBlobsOptions}
     * @return A reactive response emitting the prefixes and blobs.
     */
    public PagedFlux<BlobItem> listBlobsByHierarchy(String delimiter, ListBlobsOptions options) {
        try {
            return listBlobsHierarchyWithOptionalTimeout(delimiter, options, null);
        } catch (RuntimeException ex) {
            return pagedFluxError(logger, ex);
        }
    }

    /*
     * Implementation for this paged listing operation, supporting an optional timeout provided by the synchronous
     * ContainerClient. Applies the given timeout to each Mono<ContainersListBlobHierarchySegmentResponse> backing the
     * PagedFlux.
     *
     * @param delimiter The delimiter for blob hierarchy, "/" for hierarchy based on directories
     * @param options {@link ListBlobsOptions}
     * @param timeout An optional timeout to be applied to the network asynchronous operations.
     * @return A reactive response emitting the listed blobs, flattened.
     */
    PagedFlux<BlobItem> listBlobsHierarchyWithOptionalTimeout(String delimiter, ListBlobsOptions options,
        Duration timeout) {
        Function<String, Mono<PagedResponse<BlobItem>>> func =
            marker -> listBlobsHierarchySegment(marker, delimiter, options, timeout)
                .map(response -> {
                    List<BlobItem> value = response.getValue().getSegment() == null
                        ? new ArrayList<>(0)
                        : Stream.concat(
                        response.getValue().getSegment().getBlobItems().stream(),
                        response.getValue().getSegment().getBlobPrefixes().stream()
                            .map(blobPrefix -> new BlobItem().setName(blobPrefix.getName()).setIsPrefix(true))
                    ).collect(Collectors.toList());

                    return new PagedResponseBase<>(
                        response.getRequest(),
                        response.getStatusCode(),
                        response.getHeaders(),
                        value,
                        response.getValue().getNextMarker(),
                        response.getDeserializedHeaders());
                });

        return new PagedFlux<>(() -> func.apply(null), func);
    }

    private Mono<ContainersListBlobHierarchySegmentResponse> listBlobsHierarchySegment(String marker, String delimiter,
        ListBlobsOptions options, Duration timeout) {
        options = options == null ? new ListBlobsOptions() : options;
        if (options.getDetails().getRetrieveSnapshots()) {
            throw logger.logExceptionAsError(
                new UnsupportedOperationException("Including snapshots in a hierarchical listing is not supported."));
        }

        return StorageImplUtils.applyOptionalTimeout(
            this.azureBlobStorage.containers().listBlobHierarchySegmentWithRestResponseAsync(null, delimiter,
                options.getPrefix(), marker, options.getMaxResultsPerPage(), options.getDetails().toList(), null, null,
                Context.NONE),
            timeout);
    }

    /**
     * Returns the sku name and account kind for the account. For more information, please see the
     * <a href="https://docs.microsoft.com/en-us/rest/api/storageservices/get-account-information">Azure Docs</a>.
     *
     * <p><strong>Code Samples</strong></p>
     *
     * {@codesnippet com.azure.storage.blob.BlobContainerAsyncClient.getAccountInfo}
     *
     * @return A reactive response containing the account info.
     */
    public Mono<StorageAccountInfo> getAccountInfo() {
        try {
            return getAccountInfoWithResponse().flatMap(FluxUtil::toMono);
        } catch (RuntimeException ex) {
            return monoError(logger, ex);
        }
    }

    /**
     * Returns the sku name and account kind for the account. For more information, please see the
     * <a href="https://docs.microsoft.com/en-us/rest/api/storageservices/get-account-information">Azure Docs</a>.
     *
     * <p><strong>Code Samples</strong></p>
     *
     * {@codesnippet com.azure.storage.blob.BlobContainerAsyncClient.getAccountInfoWithResponse}
     *
     * @return A reactive response containing the account info.
     */
    public Mono<Response<StorageAccountInfo>> getAccountInfoWithResponse() {
        try {
            return withContext(this::getAccountInfoWithResponse);
        } catch (RuntimeException ex) {
            return monoError(logger, ex);
        }
    }

    Mono<Response<StorageAccountInfo>> getAccountInfoWithResponse(Context context) {
        return this.azureBlobStorage.containers().getAccountInfoWithRestResponseAsync(null, context)
            .map(rb -> new SimpleResponse<>(rb, new StorageAccountInfo(rb.getDeserializedHeaders())));
    }


    private boolean validateNoETag(BlobRequestConditions modifiedAccessConditions) {
        if (modifiedAccessConditions == null) {
            return true;
        }
        return modifiedAccessConditions.getIfMatch() == null && modifiedAccessConditions.getIfNoneMatch() == null;
    }
}<|MERGE_RESOLUTION|>--- conflicted
+++ resolved
@@ -141,15 +141,9 @@
      * @return A new {@link BlobAsyncClient} object which references the blob with the specified name in this container.
      */
     public BlobAsyncClient getBlobAsyncClient(String blobName, String snapshot) {
-<<<<<<< HEAD
         return new BlobAsyncClient(getHttpPipeline(), StorageImplUtils.appendToUrlPath(getBlobContainerUrl(),
             Utility.urlEncode(Utility.urlDecode(blobName))).toString(), getServiceVersion(), getAccountName(),
             getBlobContainerName(), blobName, snapshot, getCustomerProvidedKey());
-=======
-        return new BlobAsyncClient(getHttpPipeline(),
-            StorageImplUtils.appendToUrlPath(getBlobContainerUrl(), blobName).toString(), getServiceVersion(),
-            getAccountName(), getBlobContainerName(), blobName, snapshot, getCustomerProvidedKey());
->>>>>>> ab6bcf67
     }
 
     /**
