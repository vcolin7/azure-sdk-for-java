// Copyright (c) Microsoft Corporation. All rights reserved.
// Licensed under the MIT License.

package com.azure.storage.common.implementation;

import com.azure.core.util.Configuration;
import com.azure.storage.common.sas.SasProtocol;
import java.time.ZoneId;
import java.time.format.DateTimeFormatter;
import java.util.Locale;

/**
 * Defines general constants.
 *
 * RESERVED FOR INTERNAL USE.
 */
public final class Constants {
    /**
     * Represents a non-SI kilobyte.
     */
    public static final int KB = 1024;

    /**
     * Represents a non-SI megabyte.
     */
    public static final int MB = 1024 * KB;

    /**
     * Represents a non-SI gigabyte.
     */
    public static final int GB = 1024 * MB;

    /**
     * Represents a non-SI terabyte.
     */
    public static final long TB = 1024L * GB;

    /**
     * Represents the value for {@link SasProtocol#HTTPS_ONLY}.
     */
    public static final String HTTPS = "https";

    /**
     * Represents the value for {@link SasProtocol#HTTPS_HTTP}.
     */
    public static final String HTTPS_HTTP = "https,http";

    /**
     * Exception message when the underlying stream has already been closed.
     */
    public static final String STREAM_CLOSED = "Stream is already closed.";

    /**
     * Exception message when the value could not be parsed into an enum.
     */
    public static final String ENUM_COULD_NOT_BE_PARSED_INVALID_VALUE =
        "%s could not be parsed from '%s' due to invalid value %s.";


    public static final DateTimeFormatter ISO_8601_UTC_DATE_FORMATTER =
        DateTimeFormatter.ofPattern("yyyy-MM-dd'T'HH:mm:ss'Z'", Locale.ROOT).withZone(ZoneId.of("UTC"));

    public static final String BLOB_ALREADY_EXISTS =
        "Blob already exists. Specify overwrite to true to force update the blob.";

    public static final String FILE_ALREADY_EXISTS =
        "File already exists. Specify overwrite to true to force update the file.";

    /**
     * Buffer width used to copy data to output streams.
     */
    public static final int BUFFER_COPY_LENGTH = 8 * KB;

    public static final String STORAGE_SCOPE = "https://storage.azure.com/.default";

    public static final String STORAGE_LOG_STRING_TO_SIGN = "Azure-Storage-Log-String-To-Sign";

    public static final String PROPERTY_AZURE_STORAGE_SAS_SERVICE_VERSION = "AZURE_STORAGE_SAS_SERVICE_VERSION";

    public static final String SAS_SERVICE_VERSION = Configuration.getGlobalConfiguration()
        .get(PROPERTY_AZURE_STORAGE_SAS_SERVICE_VERSION, "2020-08-04");

    private Constants() {
    }

    /**
     * Defines constants for use with connection strings.
     *
     * RESERVED FOR INTERNAL USE.
     */
    public static final class ConnectionStringConstants {
        /**
         * The setting name for the storage account name.
         */
        public static final String ACCOUNT_NAME = "AccountName";

        /**
         * The setting name for the storage account key.
         */
        public static final String ACCOUNT_KEY_NAME = "AccountKey";

        /**
         * The setting name for using the default storage endpoints with the specified protocol.
         */
        public static final String DEFAULT_ENDPOINTS_PROTOCOL_NAME = "DefaultEndpointsProtocol";

        /**
         * The setting name for a custom blob storage endpoint.
         */
        public static final String BLOB_ENDPOINT_NAME = "BlobEndpoint";

        /**
         * The setting name for a custom blob storage secondary endpoint.
         */
        public static final String BLOB_SECONDARY_ENDPOINT_NAME = "BlobSecondaryEndpoint";

        /**
         * The setting name for a custom queue endpoint.
         */
        public static final String QUEUE_ENDPOINT_NAME = "QueueEndpoint";

        /**
         * The setting name for a custom queue secondary endpoint.
         */
        public static final String QUEUE_SECONDARY_ENDPOINT_NAME = "QueueSecondaryEndpoint";

        /**
         * The setting name for a custom file endpoint.
         */
        public static final String FILE_ENDPOINT_NAME = "FileEndpoint";

        /**
         * The setting name for a custom file secondary endpoint.
         */
        public static final String FILE_SECONDARY_ENDPOINT_NAME = "FileSecondaryEndpoint";

        /**
         * The setting name for a custom table storage endpoint.
         */
        public static final String TABLE_ENDPOINT_NAME = "TableEndpoint";

        /**
         * The setting name for a custom table storage secondary endpoint.
         */
        public static final String TABLE_SECONDARY_ENDPOINT_NAME = "TableSecondaryEndpoint";

        /**
         * The setting name for a custom storage endpoint suffix.
         */
        public static final String ENDPOINT_SUFFIX_NAME = "EndpointSuffix";

        /**
         * The setting name for a shared access key.
         */
        public static final String SHARED_ACCESS_SIGNATURE_NAME = "SharedAccessSignature";

        /**
         * The setting name for using the emulator storage.
         */
        public static final String USE_EMULATOR_STORAGE_NAME = "UseDevelopmentStorage";

        /**
         * The setting name for specifying a development storage proxy Uri.
         */
        public static final String EMULATOR_STORAGE_PROXY_URI_NAME = "DevelopmentStorageProxyUri";

        /**
         * The root storage DNS name.
         */
        public static final String DEFAULT_DNS = "core.windows.net";

        /**
         * The format string for the primary endpoint in emulator.
         */
        public static final String EMULATOR_PRIMARY_ENDPOINT_FORMAT = "%s://%s:%s/devstoreaccount1";

        /**
         * The format string for the secondary endpoint in emulator.
         */
        public static final String EMULATOR_SECONDARY_ENDPOINT_FORMAT = "%s://%s:%s/devstoreaccount1-secondary";

        /**
         * The default account key for the development storage.
         */
        public static final String EMULATOR_ACCOUNT_KEY
                = "Eby8vdM02xNOcqFlqUwJPLlmEtlCDXJ1OUzFT50uSRZ6IFsuFq2UVErCz4I6tq/K1SZFPTOtr/KBHBeksoGMGw==";

        /**
         * The default account name for the development storage.
         */
        public static final String EMULATOR_ACCOUNT_NAME = "devstoreaccount1";

        private ConnectionStringConstants() {
        }
    }

    /**
     * Defines constants for use with HTTP headers.
     *
     * RESERVED FOR INTERNAL USE.
     */
    public static final class HeaderConstants {

        /**
         * The current storage version header value.
         * @deprecated For SAS Service Version use {@link Constants#SAS_SERVICE_VERSION}.
         */
<<<<<<< HEAD
        public static final String TARGET_STORAGE_VERSION = "2020-10-02";
=======
        @Deprecated
        public static final String TARGET_STORAGE_VERSION = "2020-08-04";
>>>>>>> 0fd8cfd5

        /**
         * Error code returned from the service.
         */
        public static final String ERROR_CODE = "x-ms-error-code";

        /**
         * Compression type used on the body.
         */
        public static final String CONTENT_ENCODING = "Content-Encoding";

        public static final String CONTENT_TYPE = "Content-Type";

        public static final String CLIENT_REQUEST_ID = "x-ms-client-request-id";

        public static final String ENCRYPTION_KEY = "x-ms-encryption-key";

        public static final String ENCRYPTION_KEY_SHA256 = "x-ms-encryption-key-sha256";

        public static final String SERVER_ENCRYPTED = "x-ms-server-encrypted";

        public static final String REQUEST_SERVER_ENCRYPTED = "x-ms-request-server-encrypted";

        public static final String ETAG_WILDCARD = "*";

        public static final String DIRECTORY_METADATA_KEY = "hdi_isfolder";

        public static final String X_MS_META = "x-ms-meta";

        public static final String SMB_PROTOCOL = "SMB";

        public static final String NFS_PROTOCOL = "NFS";

        private HeaderConstants() {
            // Private to prevent construction.
        }
    }

    /**
     * Defines constants for use with URLs.
     *
     * RESERVED FOR INTERNAL USE.
     */
    public static final class UrlConstants {

        /**
         * The snapshot parameters.
         */
        public static final String SNAPSHOT_QUERY_PARAMETER = "snapshot";

        /**
         * The versionId parameters.
         */
        public static final String VERSIONID_QUERY_PARAMETER = "versionid";

        /**
         * The deletionId parameters.
         */
        public static final String DELETIONID_QUERY_PARAMETER = "deletionid";

        /**
         * The SAS service version parameter.
         */
        public static final String SAS_SERVICE_VERSION = "sv";

        /**
         * The SAS services parameter.
         */
        public static final String SAS_SERVICES = "ss";

        /**
         * The SAS resource types parameter.
         */
        public static final String SAS_RESOURCES_TYPES = "srt";

        /**
         * The SAS protocol parameter.
         */
        public static final String SAS_PROTOCOL = "spr";

        /**
         * The SAS start time parameter.
         */
        public static final String SAS_START_TIME = "st";

        /**
         * The SAS expiration time parameter.
         */
        public static final String SAS_EXPIRY_TIME = "se";

        /**
         * The SAS IP range parameter.
         */
        public static final String SAS_IP_RANGE = "sip";

        /**
         * The SAS signed identifier parameter.
         */
        public static final String SAS_SIGNED_IDENTIFIER = "si";

        /**
         * The SAS signed resource parameter.
         */
        public static final String SAS_SIGNED_RESOURCE = "sr";

        /**
         * The SAS signed permissions parameter.
         */
        public static final String SAS_SIGNED_PERMISSIONS = "sp";

        /**
         * The SAS signature parameter.
         */
        public static final String SAS_SIGNATURE = "sig";

        /**
         * The SAS cache control parameter.
         */
        public static final String SAS_CACHE_CONTROL = "rscc";

        /**
         * The SAS content disposition parameter.
         */
        public static final String SAS_CONTENT_DISPOSITION = "rscd";

        /**
         * The SAS content encoding parameter.
         */
        public static final String SAS_CONTENT_ENCODING = "rsce";

        /**
         * The SAS content language parameter.
         */
        public static final String SAS_CONTENT_LANGUAGE = "rscl";

        /**
         * The SAS content type parameter.
         */
        public static final String SAS_CONTENT_TYPE = "rsct";

        /**
         * The SAS signed object id parameter for user delegation SAS.
         */
        public static final String SAS_SIGNED_OBJECT_ID = "skoid";

        /**
         * The SAS signed tenant id parameter for user delegation SAS.
         */
        public static final String SAS_SIGNED_TENANT_ID = "sktid";

        /**
         * The SAS signed key-start parameter for user delegation SAS.
         */
        public static final String SAS_SIGNED_KEY_START = "skt";

        /**
         * The SAS signed key-expiry parameter for user delegation SAS.
         */
        public static final String SAS_SIGNED_KEY_EXPIRY = "ske";

        /**
         * The SAS signed service parameter for user delegation SAS.
         */
        public static final String SAS_SIGNED_KEY_SERVICE = "sks";

        /**
         * The SAS signed version parameter for user delegation SAS.
         */
        public static final String SAS_SIGNED_KEY_VERSION = "skv";

        /**
         * The SAS preauthorized agent object id parameter for user delegation SAS.
         */
        public static final String SAS_PREAUTHORIZED_AGENT_OBJECT_ID = "saoid";

        /**
         * The SAS agent object id parameter for user delegation SAS.
         */
        public static final String SAS_AGENT_OBJECT_ID = "suoid";

        /**
         * The SAS correlation id parameter for user delegation SAS.
         */
        public static final String SAS_CORRELATION_ID = "scid";

        /**
         * The SAS directory depth parameter.
         */
        public static final String SAS_DIRECTORY_DEPTH = "sdd";

        /**
         * The SAS queue constant.
         */
        public static final String SAS_QUEUE_CONSTANT = "q";

        private UrlConstants() {
            // Private to prevent construction.
        }
    }
}<|MERGE_RESOLUTION|>--- conflicted
+++ resolved
@@ -78,7 +78,7 @@
     public static final String PROPERTY_AZURE_STORAGE_SAS_SERVICE_VERSION = "AZURE_STORAGE_SAS_SERVICE_VERSION";
 
     public static final String SAS_SERVICE_VERSION = Configuration.getGlobalConfiguration()
-        .get(PROPERTY_AZURE_STORAGE_SAS_SERVICE_VERSION, "2020-08-04");
+        .get(PROPERTY_AZURE_STORAGE_SAS_SERVICE_VERSION, "2020-10-02");
 
     private Constants() {
     }
@@ -205,12 +205,8 @@
          * The current storage version header value.
          * @deprecated For SAS Service Version use {@link Constants#SAS_SERVICE_VERSION}.
          */
-<<<<<<< HEAD
+        @Deprecated
         public static final String TARGET_STORAGE_VERSION = "2020-10-02";
-=======
-        @Deprecated
-        public static final String TARGET_STORAGE_VERSION = "2020-08-04";
->>>>>>> 0fd8cfd5
 
         /**
          * Error code returned from the service.
