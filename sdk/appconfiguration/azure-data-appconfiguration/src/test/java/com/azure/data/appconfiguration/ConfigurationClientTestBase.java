<<<<<<< HEAD
//// Copyright (c) Microsoft Corporation. All rights reserved.
//// Licensed under the MIT License.
//package com.azure.data.appconfiguration;
//
//
//import com.azure.data.appconfiguration.credentials.ConfigurationClientCredentials;
//import com.azure.data.appconfiguration.models.ConfigurationSetting;
//import com.azure.data.appconfiguration.models.SettingFields;
//import com.azure.data.appconfiguration.models.SettingSelector;
//import com.azure.core.exception.HttpResponseException;
//import com.azure.core.http.rest.Response;
//
//import com.azure.core.util.logging.ClientLogger;
//import com.azure.core.util.configuration.ConfigurationManager;
//import com.azure.core.implementation.util.ImplUtils;
//import com.azure.core.test.TestBase;
//import org.junit.Ignore;
//import org.junit.Rule;
//import org.junit.Test;
//import org.junit.rules.TestName;
//
//import java.lang.reflect.Field;
//import java.security.InvalidKeyException;
//import java.security.NoSuchAlgorithmException;
//import java.util.ArrayList;
//import java.util.Arrays;
//import java.util.HashMap;
//import java.util.HashSet;
//import java.util.List;
//import java.util.Map;
//import java.util.Objects;
//import java.util.Set;
//import java.util.function.BiConsumer;
//import java.util.function.BiFunction;
//import java.util.function.Consumer;
//import java.util.function.Function;
//
//import static org.junit.Assert.assertEquals;
//import static org.junit.Assert.assertNotNull;
//import static org.junit.Assert.assertNull;
//import static org.junit.Assert.assertTrue;
//import static org.junit.Assert.fail;
//
//public abstract class ConfigurationClientTestBase extends TestBase {
//    private static final String AZURE_APPCONFIG_CONNECTION_STRING = "AZURE_APPCONFIG_CONNECTION_STRING";
//    private static final String KEY_PREFIX = "key";
//    private static final String LABEL_PREFIX = "label";
//    private static final int PREFIX_LENGTH = 8;
//    private static final int RESOURCE_LENGTH = 16;
//    private static String connectionString;
//
//    private final ClientLogger logger = new ClientLogger(ConfigurationClientTestBase.class);
//
//    String keyPrefix;
//    String labelPrefix;
//
//    @Rule
//    public TestName testName = new TestName();
//
//    @Override
//    public String testName() {
//        return testName.getMethodName();
//    }
//
//    void beforeTestSetup() {
//        keyPrefix = testResourceNamer.randomName(KEY_PREFIX, PREFIX_LENGTH);
//        labelPrefix = testResourceNamer.randomName(LABEL_PREFIX, PREFIX_LENGTH);
//    }
//
//    <T> T clientSetup(Function<ConfigurationClientCredentials, T> clientBuilder) {
//        if (ImplUtils.isNullOrEmpty(connectionString)) {
//            connectionString = interceptorManager.isPlaybackMode()
//                ? "Endpoint=http://localhost:8080;Id=0000000000000;Secret=MDAwMDAw"
//                : ConfigurationManager.getConfiguration().get(AZURE_APPCONFIG_CONNECTION_STRING);
//        }
//
//        Objects.requireNonNull(connectionString, "AZURE_APPCONFIG_CONNECTION_STRING expected to be set.");
//
//        T client;
//        try {
//            client = clientBuilder.apply(new ConfigurationClientCredentials(connectionString));
//        } catch (InvalidKeyException | NoSuchAlgorithmException e) {
//            logger.error("Could not create an configuration client credentials.", e);
//            fail();
//            client = null;
//        }
//
//        return Objects.requireNonNull(client);
//    }
//
//    String getKey() {
//        return testResourceNamer.randomName(keyPrefix, RESOURCE_LENGTH);
//    }
//
//    String getLabel() {
//        return testResourceNamer.randomName(labelPrefix, RESOURCE_LENGTH);
//    }
//
//    @Test
//    public abstract void addSetting();
//
//    void addSettingRunner(Consumer<ConfigurationSetting> testRunner) {
//        final Map<String, String> tags = new HashMap<>();
//        tags.put("MyTag", "TagValue");
//        tags.put("AnotherTag", "AnotherTagValue");
//
//        final ConfigurationSetting newConfiguration = new ConfigurationSetting()
//            .key(getKey())
//            .value("myNewValue")
//            .tags(tags)
//            .contentType("text");
//
//        testRunner.accept(newConfiguration);
//        testRunner.accept(newConfiguration.label(getLabel()));
//    }
//
//    @Test
//    public abstract void addSettingEmptyKey();
//
//    @Test
//    public abstract void addSettingEmptyValue();
//
//    void addSettingEmptyValueRunner(Consumer<ConfigurationSetting> testRunner) {
//        String key = getKey();
//        ConfigurationSetting setting = new ConfigurationSetting().key(key);
//        ConfigurationSetting setting2 = new ConfigurationSetting().key(key + "-1").value("");
//
//        testRunner.accept(setting);
//        testRunner.accept(setting2);
//    }
//
//    @Test
//    public abstract void addSettingNullKey();
//
//    @Test
//    public abstract void addExistingSetting();
//
//    void addExistingSettingRunner(Consumer<ConfigurationSetting> testRunner) {
//        final ConfigurationSetting newConfiguration = new ConfigurationSetting().key(getKey()).value("myNewValue");
//
//        testRunner.accept(newConfiguration);
//        testRunner.accept(newConfiguration.label(getLabel()));
//    }
//
//    @Test
//    public abstract void setSetting();
//
//    void setSettingRunner(BiConsumer<ConfigurationSetting, ConfigurationSetting> testRunner) {
//        String key = getKey();
//        String label = getLabel();
//
//        final ConfigurationSetting setConfiguration = new ConfigurationSetting().key(key).value("myNewValue");
//        final ConfigurationSetting updateConfiguration = new ConfigurationSetting().key(key).value("myUpdatedValue");
//
//        testRunner.accept(setConfiguration, updateConfiguration);
//        testRunner.accept(setConfiguration.label(label), updateConfiguration.label(label));
//    }
//
//    @Test
//    public abstract void setSettingIfEtag();
//
//    void setSettingIfEtagRunner(BiConsumer<ConfigurationSetting, ConfigurationSetting> testRunner) {
//        String key = getKey();
//        String label = getLabel();
//
//        final ConfigurationSetting newConfiguration = new ConfigurationSetting().key(key).value("myNewValue");
//        final ConfigurationSetting updateConfiguration = new ConfigurationSetting().key(key).value("myUpdateValue");
//
//        testRunner.accept(newConfiguration, updateConfiguration);
//        testRunner.accept(newConfiguration.label(label), updateConfiguration.label(label));
//    }
//
//    @Test
//    public abstract void setSettingEmptyKey();
//
//    @Test
//    public abstract void setSettingEmptyValue();
//
//    void setSettingEmptyValueRunner(Consumer<ConfigurationSetting> testRunner) {
//        String key = getKey();
//
//        ConfigurationSetting setting = new ConfigurationSetting().key(key);
//        ConfigurationSetting setting2 = new ConfigurationSetting().key(key + "-1").value("");
//
//        testRunner.accept(setting);
//        testRunner.accept(setting2);
//    }
//
//    @Test public abstract void setSettingNullKey();
//
//    @Test
//    public abstract void updateNoExistingSetting();
//
//    void updateNoExistingSettingRunner(Consumer<ConfigurationSetting> testRunner) {
//        final ConfigurationSetting expectedFail = new ConfigurationSetting().key(getKey()).value("myFailingUpdate");
//
//        testRunner.accept(expectedFail);
//        testRunner.accept(expectedFail.label(getLabel()));
//    }
//
//    @Test
//    public abstract void updateSetting();
//
//    void updateSettingRunner(BiConsumer<ConfigurationSetting, ConfigurationSetting> testRunner) {
//        String key = getKey();
//        String label = getLabel();
//
//        final Map<String, String> tags = new HashMap<>();
//        tags.put("first tag", "first value");
//        tags.put("second tag", "second value");
//        final ConfigurationSetting original = new ConfigurationSetting()
//            .key(key)
//            .value("myNewValue")
//            .tags(tags)
//            .contentType("json");
//
//        final Map<String, String> updatedTags = new HashMap<>(tags);
//        final ConfigurationSetting updated = new ConfigurationSetting()
//            .key(original.key())
//            .value("myUpdatedValue")
//            .tags(updatedTags)
//            .contentType("text");
//
//        testRunner.accept(original, updated);
//        testRunner.accept(original.label(label), updated.label(label));
//    }
//
//    @Test
//    public abstract void updateSettingOverload();
//
//    void updateSettingOverloadRunner(BiConsumer<ConfigurationSetting, ConfigurationSetting> testRunner) {
//        String key = getKey();
//
//        ConfigurationSetting original = new ConfigurationSetting().key(key).value("A Value");
//        ConfigurationSetting updated = new ConfigurationSetting().key(key).value("A New Value");
//
//        testRunner.accept(original, updated);
//    }
//
//    @Test
//    public abstract void updateSettingNullKey();
//
//    @Test
//    public abstract void updateSettingIfEtag();
//
//    void updateSettingIfEtagRunner(Consumer<List<ConfigurationSetting>> testRunner) {
//        final String key = getKey();
//        final String label = getLabel();
//        final ConfigurationSetting newConfiguration = new ConfigurationSetting().key(key).value("myNewValue");
//        final ConfigurationSetting updateConfiguration = new ConfigurationSetting().key(key).value("myUpdateValue");
//        final ConfigurationSetting finalConfiguration = new ConfigurationSetting().key(key).value("myFinalValue");
//
//        testRunner.accept(Arrays.asList(newConfiguration, updateConfiguration, finalConfiguration));
//        testRunner.accept(Arrays.asList(newConfiguration.label(label), updateConfiguration.label(label), finalConfiguration.label(label)));
//    }
//
//    @Test
//    public abstract void getSetting();
//
//    void getSettingRunner(Consumer<ConfigurationSetting> testRunner) {
//        String key = getKey();
//
//        final ConfigurationSetting newConfiguration = new ConfigurationSetting().key(key).value("myNewValue");
//
//        testRunner.accept(newConfiguration);
//        testRunner.accept(newConfiguration.label("myLabel"));
//    }
//
//    @Test
//    public abstract void getSettingNotFound();
//
//    @Test
//    public abstract void deleteSetting();
//
//    void deleteSettingRunner(Consumer<ConfigurationSetting> testRunner) {
//        String key = getKey();
//        String label = getLabel();
//
//        final ConfigurationSetting deletableConfiguration = new ConfigurationSetting().key(key).value("myValue");
//
//        testRunner.accept(deletableConfiguration);
//        testRunner.accept(deletableConfiguration.label(label));
//    }
//
//    @Test
//    public abstract void deleteSettingNotFound();
//
//    @Test
//    public abstract void deleteSettingWithETag();
//
//    void deleteSettingWithETagRunner(BiConsumer<ConfigurationSetting, ConfigurationSetting> testRunner) {
//        String key = getKey();
//        String label = getLabel();
//
//        final ConfigurationSetting newConfiguration = new ConfigurationSetting().key(key).value("myNewValue");
//        final ConfigurationSetting updateConfiguration = new ConfigurationSetting().key(newConfiguration.key()).value("myUpdateValue");
//
//        testRunner.accept(newConfiguration, updateConfiguration);
//        testRunner.accept(newConfiguration.label(label), updateConfiguration.label(label));
//    }
//
//    @Test
//    public abstract void deleteSettingNullKey();
//
//    @Test
//    public abstract void listWithKeyAndLabel();
//
//    @Test
//    public abstract void listWithMultipleKeys();
//
//    void listWithMultipleKeysRunner(String key, String key2, BiFunction<ConfigurationSetting, ConfigurationSetting, Iterable<ConfigurationSetting>> testRunner) {
//        final ConfigurationSetting setting = new ConfigurationSetting().key(key).value("value");
//        final ConfigurationSetting setting2 = new ConfigurationSetting().key(key2).value("value");
//        final Set<ConfigurationSetting> expectedSelection = new HashSet<>(Arrays.asList(setting, setting2));
//        testRunner.apply(setting, setting2).forEach(actual -> expectedSelection.removeIf(expected -> expected.equals(cleanResponse(expected, actual))));
//        assertTrue(expectedSelection.isEmpty());
//    }
//
//    @Test
//    public abstract void listWithMultipleLabels();
//
//    void listWithMultipleLabelsRunner(String key, String label, String label2, BiFunction<ConfigurationSetting, ConfigurationSetting, Iterable<ConfigurationSetting>> testRunner) {
//        final ConfigurationSetting setting = new ConfigurationSetting().key(key).value("value").label(label);
//        final ConfigurationSetting setting2 = new ConfigurationSetting().key(key).value("value").label(label2);
//        final Set<ConfigurationSetting> expectedSelection = new HashSet<>(Arrays.asList(setting, setting2));
//
//        for (ConfigurationSetting actual : testRunner.apply(setting, setting2)) {
//            expectedSelection.removeIf(expected -> expected.equals(cleanResponse(expected, actual)));
//        }
//
//        assertTrue(expectedSelection.isEmpty());
//    }
//
//    @Test
//    public abstract void listSettingsSelectFields();
//
//    void listSettingsSelectFieldsRunner(BiFunction<List<ConfigurationSetting>, SettingSelector, Iterable<ConfigurationSetting>> testRunner) {
//        final String label = "my-first-mylabel";
//        final String label2 = "my-second-mylabel";
//        final int numberToCreate = 8;
//        final Map<String, String> tags = new HashMap<>();
//        tags.put("tag1", "value1");
//        tags.put("tag2", "value2");
//
//        final SettingSelector selector = new SettingSelector()
//            .labels("*-second*")
//            .keys(keyPrefix + "-fetch-*")
//            .fields(SettingFields.KEY, SettingFields.ETAG, SettingFields.CONTENT_TYPE, SettingFields.TAGS);
//
//        List<ConfigurationSetting> settings = new ArrayList<>(numberToCreate);
//        for (int value = 0; value < numberToCreate; value++) {
//            String key = value % 2 == 0 ? keyPrefix + "-" + value : keyPrefix + "-fetch-" + value;
//            String lbl = value / 4 == 0 ? label : label2;
//            settings.add(new ConfigurationSetting().key(key).value("myValue2").label(lbl).tags(tags));
//        }
//
//        for (ConfigurationSetting setting : testRunner.apply(settings, selector)) {
//            assertNotNull(setting.etag());
//            assertNotNull(setting.key());
//            assertTrue(setting.key().contains(keyPrefix));
//            assertNotNull(setting.tags());
//            assertEquals(tags.size(), setting.tags().size());
//
//            assertNull(setting.lastModified());
//            assertNull(setting.contentType());
//            assertNull(setting.label());
//        }
//    }
//
//    @Test
//    public abstract void listSettingsAcceptDateTime();
//
//    @Test
//    public abstract void listRevisions();
//
//    static void validateListRevisions(ConfigurationSetting expected, ConfigurationSetting actual) {
//        assertEquals(expected.key(), actual.key());
//        assertNotNull(actual.etag());
//        assertNull(actual.value());
//        assertNull(actual.lastModified());
//    }
//
//    @Test
//    public abstract void listRevisionsWithMultipleKeys();
//
//    void listRevisionsWithMultipleKeysRunner(String key, String key2, Function<List<ConfigurationSetting>, Iterable<ConfigurationSetting>> testRunner) {
//        final ConfigurationSetting setting = new ConfigurationSetting().key(key).value("value");
//        final ConfigurationSetting settingUpdate = new ConfigurationSetting().key(setting.key()).value("updatedValue");
//        final ConfigurationSetting setting2 = new ConfigurationSetting().key(key2).value("value");
//        final ConfigurationSetting setting2Update = new ConfigurationSetting().key(setting2.key()).value("updatedValue");
//        final List<ConfigurationSetting> testInput = Arrays.asList(setting, settingUpdate, setting2, setting2Update);
//        final Set<ConfigurationSetting> expectedSelection = new HashSet<>(testInput);
//
//        for (ConfigurationSetting actual : testRunner.apply(testInput)) {
//            expectedSelection.removeIf(expected -> expected.equals(cleanResponse(expected, actual)));
//        }
//
//        assertTrue(expectedSelection.isEmpty());
//    }
//
//    @Test
//    public abstract void listRevisionsWithMultipleLabels();
//
//    void listRevisionsWithMultipleLabelsRunner(String key, String label, String label2, Function<List<ConfigurationSetting>, Iterable<ConfigurationSetting>> testRunner) {
//        final ConfigurationSetting setting = new ConfigurationSetting().key(key).value("value").label(label);
//        final ConfigurationSetting settingUpdate = new ConfigurationSetting().key(setting.key()).label(setting.label()).value("updatedValue");
//        final ConfigurationSetting setting2 = new ConfigurationSetting().key(key).value("value").label(label2);
//        final ConfigurationSetting setting2Update = new ConfigurationSetting().key(setting2.key()).label(setting2.label()).value("updatedValue");
//        final List<ConfigurationSetting> testInput = Arrays.asList(setting, settingUpdate, setting2, setting2Update);
//        final Set<ConfigurationSetting> expectedSelection = new HashSet<>(testInput);
//
//        for (ConfigurationSetting actual : testRunner.apply(testInput)) {
//            expectedSelection.removeIf(expected -> expected.equals(cleanResponse(expected, actual)));
//        }
//
//        assertTrue(expectedSelection.isEmpty());
//    }
//
//    @Test
//    public abstract void listRevisionsWithRange();
//
//    @Test
//    @Ignore("alzimmermsft to investigate")
//    public abstract void listRevisionsInvalidRange();
//
//    @Test
//    public abstract void listRevisionsAcceptDateTime();
//
//    @Test
//    public abstract void listRevisionsWithPagination();
//
//    @Test
//    public abstract void listSettingsWithPagination();
//
//    @Test
//    public abstract void listRevisionsWithPaginationAndRepeatStream();
//
//    @Test
//    public abstract void listRevisionsWithPaginationAndRepeatIterator();
//
//    @Ignore("Getting a configuration setting only when the value has changed is not a common scenario.")
//    @Test
//    public abstract void getSettingWhenValueNotUpdated();
//
//    @Ignore("This test exists to clean up resources missed due to 429s.")
//    @Test
//    public abstract void deleteAllSettings();
//
//    /**
//     * Helper method to verify that the RestResponse matches what was expected. This method assumes a response status of 200.
//     *
//     * @param expected ConfigurationSetting expected to be returned by the service
//     * @param response RestResponse returned by the service, the body should contain a ConfigurationSetting
//     */
//    static void assertConfigurationEquals(ConfigurationSetting expected, Response<ConfigurationSetting> response) {
//        assertConfigurationEquals(expected, response, 200);
//    }
//
//    /**
//     * Helper method to verify that the RestResponse matches what was expected.
//     *
//     * @param expected ConfigurationSetting expected to be returned by the service
//     * @param response RestResponse returned from the service, the body should contain a ConfigurationSetting
//     * @param expectedStatusCode Expected HTTP status code returned by the service
//     */
//    static void assertConfigurationEquals(ConfigurationSetting expected, Response<ConfigurationSetting> response, final int expectedStatusCode) {
//        assertNotNull(response);
//        assertEquals(expectedStatusCode, response.statusCode());
//
//        assertConfigurationEquals(expected, response.value());
//    }
//
//    /**
//     * Helper method to verify that the returned ConfigurationSetting matches what was expected.
//     *
//     * @param expected ConfigurationSetting expected to be returned by the service
//     * @param actual ConfigurationSetting contained in the RestResponse body
//     */
//    static void assertConfigurationEquals(ConfigurationSetting expected, ConfigurationSetting actual) {
//        if (expected != null && actual != null) {
//            actual = cleanResponse(expected, actual);
//        }
//
//        assertEquals(expected, actual);
//    }
//
//    /**
//     * The ConfigurationSetting has some fields that are only manipulated by the service,
//     * this helper method cleans those fields on the setting returned by the service so tests are able to pass.
//     * @param expected ConfigurationSetting expected to be returned by the service.
//     * @param actual ConfigurationSetting returned by the service.
//     */
//    private static ConfigurationSetting cleanResponse(ConfigurationSetting expected, ConfigurationSetting actual) {
//        ConfigurationSetting cleanedActual = new ConfigurationSetting()
//            .key(actual.key())
//            .label(actual.label())
//            .value(actual.value())
//            .tags(actual.tags())
//            .contentType(actual.contentType())
//            .etag(expected.etag());
//
//        try {
//            Field lastModified = ConfigurationSetting.class.getDeclaredField("lastModified");
//            lastModified.setAccessible(true);
//            lastModified.set(actual, expected.lastModified());
//        } catch (NoSuchFieldException | IllegalAccessException ex) {
//            // Shouldn't happen.
//        }
//
//        if (ConfigurationSetting.NO_LABEL.equals(expected.label()) && actual.label() == null) {
//            cleanedActual.label(ConfigurationSetting.NO_LABEL);
//        }
//
//        return cleanedActual;
//    }
//
//    static void assertRestException(Runnable exceptionThrower, int expectedStatusCode) {
//        assertRestException(exceptionThrower, HttpResponseException.class, expectedStatusCode);
//    }
//
//    static void assertRestException(Runnable exceptionThrower, Class<? extends HttpResponseException> expectedExceptionType, int expectedStatusCode) {
//        try {
//            exceptionThrower.run();
//            fail();
//        } catch (Throwable ex) {
//            assertRestException(ex, expectedExceptionType, expectedStatusCode);
//        }
//    }
//
//    /**
//     * Helper method to verify the error was a HttpResponseException and it has a specific HTTP response code.
//     *
//     * @param exception Expected error thrown during the test
//     * @param expectedStatusCode Expected HTTP status code contained in the error response
//     */
//    static void assertRestException(Throwable exception, int expectedStatusCode) {
//        assertRestException(exception, HttpResponseException.class, expectedStatusCode);
//    }
//
//    static void assertRestException(Throwable exception, Class<? extends HttpResponseException> expectedExceptionType, int expectedStatusCode) {
//        assertEquals(expectedExceptionType, exception.getClass());
//        assertEquals(expectedStatusCode, ((HttpResponseException) exception).response().statusCode());
//    }
//
//    /**
//     * Helper method to verify that a command throws an IllegalArgumentException.
//     *
//     * @param exceptionThrower Command that should throw the exception
//     */
//    static <T> void assertRunnableThrowsException(Runnable exceptionThrower, Class<T> exception) {
//        try {
//            exceptionThrower.run();
//            fail();
//        } catch (Exception ex) {
//            assertEquals(exception, ex.getClass());
//        }
//    }
//}
=======
// Copyright (c) Microsoft Corporation. All rights reserved.
// Licensed under the MIT License.
package com.azure.data.appconfiguration;

import com.azure.core.util.Configuration;
import com.azure.data.appconfiguration.credentials.ConfigurationClientCredentials;
import com.azure.data.appconfiguration.models.ConfigurationSetting;
import com.azure.data.appconfiguration.models.SettingFields;
import com.azure.data.appconfiguration.models.SettingSelector;
import com.azure.core.exception.HttpResponseException;
import com.azure.core.http.rest.Response;

import com.azure.core.util.logging.ClientLogger;
import com.azure.core.implementation.util.ImplUtils;
import com.azure.core.test.TestBase;
import org.junit.Ignore;
import org.junit.Rule;
import org.junit.Test;
import org.junit.rules.TestName;

import java.lang.reflect.Field;
import java.security.InvalidKeyException;
import java.security.NoSuchAlgorithmException;
import java.util.ArrayList;
import java.util.Arrays;
import java.util.HashMap;
import java.util.HashSet;
import java.util.List;
import java.util.Map;
import java.util.Objects;
import java.util.Set;
import java.util.function.BiConsumer;
import java.util.function.BiFunction;
import java.util.function.Consumer;
import java.util.function.Function;

import static org.junit.Assert.assertEquals;
import static org.junit.Assert.assertNotNull;
import static org.junit.Assert.assertNull;
import static org.junit.Assert.assertTrue;
import static org.junit.Assert.fail;

public abstract class ConfigurationClientTestBase extends TestBase {
    private static final String AZURE_APPCONFIG_CONNECTION_STRING = "AZURE_APPCONFIG_CONNECTION_STRING";
    private static final String KEY_PREFIX = "key";
    private static final String LABEL_PREFIX = "label";
    private static final int PREFIX_LENGTH = 8;
    private static final int RESOURCE_LENGTH = 16;
    private static String connectionString;

    private final ClientLogger logger = new ClientLogger(ConfigurationClientTestBase.class);

    String keyPrefix;
    String labelPrefix;

    @Rule
    public TestName testName = new TestName();

    @Override
    public String getTestName() {
        return testName.getMethodName();
    }

    void beforeTestSetup() {
        keyPrefix = testResourceNamer.randomName(KEY_PREFIX, PREFIX_LENGTH);
        labelPrefix = testResourceNamer.randomName(LABEL_PREFIX, PREFIX_LENGTH);
    }

    <T> T clientSetup(Function<ConfigurationClientCredentials, T> clientBuilder) {
        if (ImplUtils.isNullOrEmpty(connectionString)) {
            connectionString = interceptorManager.isPlaybackMode()
                ? "Endpoint=http://localhost:8080;Id=0000000000000;Secret=MDAwMDAw"
                : Configuration.getGlobalConfiguration().get(AZURE_APPCONFIG_CONNECTION_STRING);
        }

        Objects.requireNonNull(connectionString, "AZURE_APPCONFIG_CONNECTION_STRING expected to be set.");

        T client;
        try {
            client = clientBuilder.apply(new ConfigurationClientCredentials(connectionString));
        } catch (InvalidKeyException | NoSuchAlgorithmException e) {
            logger.error("Could not create an configuration client credentials.", e);
            fail();
            client = null;
        }

        return Objects.requireNonNull(client);
    }

    String getKey() {
        return testResourceNamer.randomName(keyPrefix, RESOURCE_LENGTH);
    }

    String getLabel() {
        return testResourceNamer.randomName(labelPrefix, RESOURCE_LENGTH);
    }

    @Test
    public abstract void addSetting();

    void addSettingRunner(Consumer<ConfigurationSetting> testRunner) {
        final Map<String, String> tags = new HashMap<>();
        tags.put("MyTag", "TagValue");
        tags.put("AnotherTag", "AnotherTagValue");

        final ConfigurationSetting newConfiguration = new ConfigurationSetting()
            .setKey(getKey())
            .setValue("myNewValue")
            .setTags(tags)
            .setContentType("text");

        testRunner.accept(newConfiguration);
        testRunner.accept(newConfiguration.setLabel(getLabel()));
    }

    @Test
    public abstract void addSettingEmptyKey();

    @Test
    public abstract void addSettingEmptyValue();

    void addSettingEmptyValueRunner(Consumer<ConfigurationSetting> testRunner) {
        String key = getKey();
        ConfigurationSetting setting = new ConfigurationSetting().setKey(key);
        ConfigurationSetting setting2 = new ConfigurationSetting().setKey(key + "-1").setValue("");

        testRunner.accept(setting);
        testRunner.accept(setting2);
    }

    @Test
    public abstract void addSettingNullKey();

    @Test
    public abstract void addExistingSetting();

    void addExistingSettingRunner(Consumer<ConfigurationSetting> testRunner) {
        final ConfigurationSetting newConfiguration = new ConfigurationSetting().setKey(getKey()).setValue("myNewValue");

        testRunner.accept(newConfiguration);
        testRunner.accept(newConfiguration.setLabel(getLabel()));
    }

    @Test
    public abstract void setSetting();

    void setSettingRunner(BiConsumer<ConfigurationSetting, ConfigurationSetting> testRunner) {
        String key = getKey();
        String label = getLabel();

        final ConfigurationSetting setConfiguration = new ConfigurationSetting().setKey(key).setValue("myNewValue");
        final ConfigurationSetting updateConfiguration = new ConfigurationSetting().setKey(key).setValue("myUpdatedValue");

        testRunner.accept(setConfiguration, updateConfiguration);
        testRunner.accept(setConfiguration.setLabel(label), updateConfiguration.setLabel(label));
    }

    @Test
    public abstract void setSettingIfEtag();

    void setSettingIfEtagRunner(BiConsumer<ConfigurationSetting, ConfigurationSetting> testRunner) {
        String key = getKey();
        String label = getLabel();

        final ConfigurationSetting newConfiguration = new ConfigurationSetting().setKey(key).setValue("myNewValue");
        final ConfigurationSetting updateConfiguration = new ConfigurationSetting().setKey(key).setValue("myUpdateValue");

        testRunner.accept(newConfiguration, updateConfiguration);
        testRunner.accept(newConfiguration.setLabel(label), updateConfiguration.setLabel(label));
    }

    @Test
    public abstract void setSettingEmptyKey();

    @Test
    public abstract void setSettingEmptyValue();

    void setSettingEmptyValueRunner(Consumer<ConfigurationSetting> testRunner) {
        String key = getKey();

        ConfigurationSetting setting = new ConfigurationSetting().setKey(key);
        ConfigurationSetting setting2 = new ConfigurationSetting().setKey(key + "-1").setValue("");

        testRunner.accept(setting);
        testRunner.accept(setting2);
    }

    @Test public abstract void setSettingNullKey();

    @Test
    public abstract void updateNoExistingSetting();

    void updateNoExistingSettingRunner(Consumer<ConfigurationSetting> testRunner) {
        final ConfigurationSetting expectedFail = new ConfigurationSetting().setKey(getKey()).setValue("myFailingUpdate");

        testRunner.accept(expectedFail);
        testRunner.accept(expectedFail.setLabel(getLabel()));
    }

    @Test
    public abstract void updateSetting();

    void updateSettingRunner(BiConsumer<ConfigurationSetting, ConfigurationSetting> testRunner) {
        String key = getKey();
        String label = getLabel();

        final Map<String, String> tags = new HashMap<>();
        tags.put("first tag", "first value");
        tags.put("second tag", "second value");
        final ConfigurationSetting original = new ConfigurationSetting()
            .setKey(key)
            .setValue("myNewValue")
            .setTags(tags)
            .setContentType("json");

        final Map<String, String> updatedTags = new HashMap<>(tags);
        final ConfigurationSetting updated = new ConfigurationSetting()
            .setKey(original.getKey())
            .setValue("myUpdatedValue")
            .setTags(updatedTags)
            .setContentType("text");

        testRunner.accept(original, updated);
        testRunner.accept(original.setLabel(label), updated.setLabel(label));
    }

    @Test
    public abstract void updateSettingOverload();

    void updateSettingOverloadRunner(BiConsumer<ConfigurationSetting, ConfigurationSetting> testRunner) {
        String key = getKey();

        ConfigurationSetting original = new ConfigurationSetting().setKey(key).setValue("A Value");
        ConfigurationSetting updated = new ConfigurationSetting().setKey(key).setValue("A New Value");

        testRunner.accept(original, updated);
    }

    @Test
    public abstract void updateSettingNullKey();

    @Test
    public abstract void updateSettingIfEtag();

    void updateSettingIfEtagRunner(Consumer<List<ConfigurationSetting>> testRunner) {
        final String key = getKey();
        final String label = getLabel();
        final ConfigurationSetting newConfiguration = new ConfigurationSetting().setKey(key).setValue("myNewValue");
        final ConfigurationSetting updateConfiguration = new ConfigurationSetting().setKey(key).setValue("myUpdateValue");
        final ConfigurationSetting finalConfiguration = new ConfigurationSetting().setKey(key).setValue("myFinalValue");

        testRunner.accept(Arrays.asList(newConfiguration, updateConfiguration, finalConfiguration));
        testRunner.accept(Arrays.asList(newConfiguration.setLabel(label), updateConfiguration.setLabel(label), finalConfiguration.setLabel(label)));
    }

    @Test
    public abstract void getSetting();

    void getSettingRunner(Consumer<ConfigurationSetting> testRunner) {
        String key = getKey();

        final ConfigurationSetting newConfiguration = new ConfigurationSetting().setKey(key).setValue("myNewValue");

        testRunner.accept(newConfiguration);
        testRunner.accept(newConfiguration.setLabel("myLabel"));
    }

    @Test
    public abstract void getSettingNotFound();

    @Test
    public abstract void deleteSetting();

    void deleteSettingRunner(Consumer<ConfigurationSetting> testRunner) {
        String key = getKey();
        String label = getLabel();

        final ConfigurationSetting deletableConfiguration = new ConfigurationSetting().setKey(key).setValue("myValue");

        testRunner.accept(deletableConfiguration);
        testRunner.accept(deletableConfiguration.setLabel(label));
    }

    @Test
    public abstract void deleteSettingNotFound();

    @Test
    public abstract void deleteSettingWithETag();

    void deleteSettingWithETagRunner(BiConsumer<ConfigurationSetting, ConfigurationSetting> testRunner) {
        String key = getKey();
        String label = getLabel();

        final ConfigurationSetting newConfiguration = new ConfigurationSetting().setKey(key).setValue("myNewValue");
        final ConfigurationSetting updateConfiguration = new ConfigurationSetting().setKey(newConfiguration.getKey()).setValue("myUpdateValue");

        testRunner.accept(newConfiguration, updateConfiguration);
        testRunner.accept(newConfiguration.setLabel(label), updateConfiguration.setLabel(label));
    }

    @Test
    public abstract void deleteSettingNullKey();

    @Test
    public abstract void listWithKeyAndLabel();

    @Test
    public abstract void listWithMultipleKeys();

    void listWithMultipleKeysRunner(String key, String key2, BiFunction<ConfigurationSetting, ConfigurationSetting, Iterable<ConfigurationSetting>> testRunner) {
        final ConfigurationSetting setting = new ConfigurationSetting().setKey(key).setValue("value");
        final ConfigurationSetting setting2 = new ConfigurationSetting().setKey(key2).setValue("value");
        final Set<ConfigurationSetting> expectedSelection = new HashSet<>(Arrays.asList(setting, setting2));
        testRunner.apply(setting, setting2).forEach(actual -> expectedSelection.removeIf(expected -> expected.equals(cleanResponse(expected, actual))));
        assertTrue(expectedSelection.isEmpty());
    }

    @Test
    public abstract void listWithMultipleLabels();

    void listWithMultipleLabelsRunner(String key, String label, String label2, BiFunction<ConfigurationSetting, ConfigurationSetting, Iterable<ConfigurationSetting>> testRunner) {
        final ConfigurationSetting setting = new ConfigurationSetting().setKey(key).setValue("value").setLabel(label);
        final ConfigurationSetting setting2 = new ConfigurationSetting().setKey(key).setValue("value").setLabel(label2);
        final Set<ConfigurationSetting> expectedSelection = new HashSet<>(Arrays.asList(setting, setting2));

        for (ConfigurationSetting actual : testRunner.apply(setting, setting2)) {
            expectedSelection.removeIf(expected -> expected.equals(cleanResponse(expected, actual)));
        }

        assertTrue(expectedSelection.isEmpty());
    }

    @Test
    public abstract void listSettingsSelectFields();

    void listSettingsSelectFieldsRunner(BiFunction<List<ConfigurationSetting>, SettingSelector, Iterable<ConfigurationSetting>> testRunner) {
        final String label = "my-first-mylabel";
        final String label2 = "my-second-mylabel";
        final int numberToCreate = 8;
        final Map<String, String> tags = new HashMap<>();
        tags.put("tag1", "value1");
        tags.put("tag2", "value2");

        final SettingSelector selector = new SettingSelector()
            .setLabels("*-second*")
            .setKeys(keyPrefix + "-fetch-*")
            .setFields(SettingFields.KEY, SettingFields.ETAG, SettingFields.CONTENT_TYPE, SettingFields.TAGS);

        List<ConfigurationSetting> settings = new ArrayList<>(numberToCreate);
        for (int value = 0; value < numberToCreate; value++) {
            String key = value % 2 == 0 ? keyPrefix + "-" + value : keyPrefix + "-fetch-" + value;
            String lbl = value / 4 == 0 ? label : label2;
            settings.add(new ConfigurationSetting().setKey(key).setValue("myValue2").setLabel(lbl).setTags(tags));
        }

        for (ConfigurationSetting setting : testRunner.apply(settings, selector)) {
            assertNotNull(setting.getETag());
            assertNotNull(setting.getKey());
            assertTrue(setting.getKey().contains(keyPrefix));
            assertNotNull(setting.getTags());
            assertEquals(tags.size(), setting.getTags().size());

            assertNull(setting.getLastModified());
            assertNull(setting.getContentType());
            assertNull(setting.getLabel());
        }
    }

    @Test
    public abstract void listSettingsAcceptDateTime();

    @Test
    public abstract void listRevisions();

    static void validateListRevisions(ConfigurationSetting expected, ConfigurationSetting actual) {
        assertEquals(expected.getKey(), actual.getKey());
        assertNotNull(actual.getETag());
        assertNull(actual.getValue());
        assertNull(actual.getLastModified());
    }

    @Test
    public abstract void listRevisionsWithMultipleKeys();

    void listRevisionsWithMultipleKeysRunner(String key, String key2, Function<List<ConfigurationSetting>, Iterable<ConfigurationSetting>> testRunner) {
        final ConfigurationSetting setting = new ConfigurationSetting().setKey(key).setValue("value");
        final ConfigurationSetting settingUpdate = new ConfigurationSetting().setKey(setting.getKey()).setValue("updatedValue");
        final ConfigurationSetting setting2 = new ConfigurationSetting().setKey(key2).setValue("value");
        final ConfigurationSetting setting2Update = new ConfigurationSetting().setKey(setting2.getKey()).setValue("updatedValue");
        final List<ConfigurationSetting> testInput = Arrays.asList(setting, settingUpdate, setting2, setting2Update);
        final Set<ConfigurationSetting> expectedSelection = new HashSet<>(testInput);

        for (ConfigurationSetting actual : testRunner.apply(testInput)) {
            expectedSelection.removeIf(expected -> expected.equals(cleanResponse(expected, actual)));
        }

        assertTrue(expectedSelection.isEmpty());
    }

    @Test
    public abstract void listRevisionsWithMultipleLabels();

    void listRevisionsWithMultipleLabelsRunner(String key, String label, String label2, Function<List<ConfigurationSetting>, Iterable<ConfigurationSetting>> testRunner) {
        final ConfigurationSetting setting = new ConfigurationSetting().setKey(key).setValue("value").setLabel(label);
        final ConfigurationSetting settingUpdate = new ConfigurationSetting().setKey(setting.getKey()).setLabel(setting.getLabel()).setValue("updatedValue");
        final ConfigurationSetting setting2 = new ConfigurationSetting().setKey(key).setValue("value").setLabel(label2);
        final ConfigurationSetting setting2Update = new ConfigurationSetting().setKey(setting2.getKey()).setLabel(setting2.getLabel()).setValue("updatedValue");
        final List<ConfigurationSetting> testInput = Arrays.asList(setting, settingUpdate, setting2, setting2Update);
        final Set<ConfigurationSetting> expectedSelection = new HashSet<>(testInput);

        for (ConfigurationSetting actual : testRunner.apply(testInput)) {
            expectedSelection.removeIf(expected -> expected.equals(cleanResponse(expected, actual)));
        }

        assertTrue(expectedSelection.isEmpty());
    }

    @Test
    public abstract void listRevisionsWithRange();

    @Test
    @Ignore("alzimmermsft to investigate")
    public abstract void listRevisionsInvalidRange();

    @Test
    public abstract void listRevisionsAcceptDateTime();

    @Test
    public abstract void listRevisionsWithPagination();

    @Test
    public abstract void listSettingsWithPagination();

    @Test
    public abstract void listRevisionsWithPaginationAndRepeatStream();

    @Test
    public abstract void listRevisionsWithPaginationAndRepeatIterator();

    @Ignore("Getting a configuration setting only when the value has changed is not a common scenario.")
    @Test
    public abstract void getSettingWhenValueNotUpdated();

    @Ignore("This test exists to clean up resources missed due to 429s.")
    @Test
    public abstract void deleteAllSettings();

    /**
     * Helper method to verify that the RestResponse matches what was expected. This method assumes a response status of 200.
     *
     * @param expected ConfigurationSetting expected to be returned by the service
     * @param response RestResponse returned by the service, the body should contain a ConfigurationSetting
     */
    static void assertConfigurationEquals(ConfigurationSetting expected, Response<ConfigurationSetting> response) {
        assertConfigurationEquals(expected, response, 200);
    }

    /**
     * Helper method to verify that the RestResponse matches what was expected.
     *
     * @param expected ConfigurationSetting expected to be returned by the service
     * @param response RestResponse returned from the service, the body should contain a ConfigurationSetting
     * @param expectedStatusCode Expected HTTP status code returned by the service
     */
    static void assertConfigurationEquals(ConfigurationSetting expected, Response<ConfigurationSetting> response, final int expectedStatusCode) {
        assertNotNull(response);
        assertEquals(expectedStatusCode, response.getStatusCode());

        assertConfigurationEquals(expected, response.getValue());
    }

    /**
     * Helper method to verify that the returned ConfigurationSetting matches what was expected.
     *
     * @param expected ConfigurationSetting expected to be returned by the service
     * @param actual ConfigurationSetting contained in the RestResponse body
     */
    static void assertConfigurationEquals(ConfigurationSetting expected, ConfigurationSetting actual) {
        if (expected != null && actual != null) {
            actual = cleanResponse(expected, actual);
        }

        assertEquals(expected, actual);
    }

    /**
     * The ConfigurationSetting has some fields that are only manipulated by the service,
     * this helper method cleans those fields on the setting returned by the service so tests are able to pass.
     * @param expected ConfigurationSetting expected to be returned by the service.
     * @param actual ConfigurationSetting returned by the service.
     */
    private static ConfigurationSetting cleanResponse(ConfigurationSetting expected, ConfigurationSetting actual) {
        ConfigurationSetting cleanedActual = new ConfigurationSetting()
            .setKey(actual.getKey())
            .setLabel(actual.getLabel())
            .setValue(actual.getValue())
            .setTags(actual.getTags())
            .setContentType(actual.getContentType())
            .setETag(expected.getETag());

        try {
            Field lastModified = ConfigurationSetting.class.getDeclaredField("lastModified");
            lastModified.setAccessible(true);
            lastModified.set(actual, expected.getLastModified());
        } catch (NoSuchFieldException | IllegalAccessException ex) {
            // Shouldn't happen.
        }

        if (ConfigurationSetting.NO_LABEL.equals(expected.getLabel()) && actual.getLabel() == null) {
            cleanedActual.setLabel(ConfigurationSetting.NO_LABEL);
        }

        return cleanedActual;
    }

    static void assertRestException(Runnable exceptionThrower, int expectedStatusCode) {
        assertRestException(exceptionThrower, HttpResponseException.class, expectedStatusCode);
    }

    static void assertRestException(Runnable exceptionThrower, Class<? extends HttpResponseException> expectedExceptionType, int expectedStatusCode) {
        try {
            exceptionThrower.run();
            fail();
        } catch (Throwable ex) {
            assertRestException(ex, expectedExceptionType, expectedStatusCode);
        }
    }

    /**
     * Helper method to verify the error was a HttpResponseException and it has a specific HTTP response code.
     *
     * @param exception Expected error thrown during the test
     * @param expectedStatusCode Expected HTTP status code contained in the error response
     */
    static void assertRestException(Throwable exception, int expectedStatusCode) {
        assertRestException(exception, HttpResponseException.class, expectedStatusCode);
    }

    static void assertRestException(Throwable exception, Class<? extends HttpResponseException> expectedExceptionType, int expectedStatusCode) {
        assertEquals(expectedExceptionType, exception.getClass());
        assertEquals(expectedStatusCode, ((HttpResponseException) exception).getResponse().getStatusCode());
    }

    /**
     * Helper method to verify that a command throws an IllegalArgumentException.
     *
     * @param exceptionThrower Command that should throw the exception
     */
    static <T> void assertRunnableThrowsException(Runnable exceptionThrower, Class<T> exception) {
        try {
            exceptionThrower.run();
            fail();
        } catch (Exception ex) {
            assertEquals(exception, ex.getClass());
        }
    }
}
>>>>>>> d748c4bb
<|MERGE_RESOLUTION|>--- conflicted
+++ resolved
@@ -1,563 +1,3 @@
-<<<<<<< HEAD
-//// Copyright (c) Microsoft Corporation. All rights reserved.
-//// Licensed under the MIT License.
-//package com.azure.data.appconfiguration;
-//
-//
-//import com.azure.data.appconfiguration.credentials.ConfigurationClientCredentials;
-//import com.azure.data.appconfiguration.models.ConfigurationSetting;
-//import com.azure.data.appconfiguration.models.SettingFields;
-//import com.azure.data.appconfiguration.models.SettingSelector;
-//import com.azure.core.exception.HttpResponseException;
-//import com.azure.core.http.rest.Response;
-//
-//import com.azure.core.util.logging.ClientLogger;
-//import com.azure.core.util.configuration.ConfigurationManager;
-//import com.azure.core.implementation.util.ImplUtils;
-//import com.azure.core.test.TestBase;
-//import org.junit.Ignore;
-//import org.junit.Rule;
-//import org.junit.Test;
-//import org.junit.rules.TestName;
-//
-//import java.lang.reflect.Field;
-//import java.security.InvalidKeyException;
-//import java.security.NoSuchAlgorithmException;
-//import java.util.ArrayList;
-//import java.util.Arrays;
-//import java.util.HashMap;
-//import java.util.HashSet;
-//import java.util.List;
-//import java.util.Map;
-//import java.util.Objects;
-//import java.util.Set;
-//import java.util.function.BiConsumer;
-//import java.util.function.BiFunction;
-//import java.util.function.Consumer;
-//import java.util.function.Function;
-//
-//import static org.junit.Assert.assertEquals;
-//import static org.junit.Assert.assertNotNull;
-//import static org.junit.Assert.assertNull;
-//import static org.junit.Assert.assertTrue;
-//import static org.junit.Assert.fail;
-//
-//public abstract class ConfigurationClientTestBase extends TestBase {
-//    private static final String AZURE_APPCONFIG_CONNECTION_STRING = "AZURE_APPCONFIG_CONNECTION_STRING";
-//    private static final String KEY_PREFIX = "key";
-//    private static final String LABEL_PREFIX = "label";
-//    private static final int PREFIX_LENGTH = 8;
-//    private static final int RESOURCE_LENGTH = 16;
-//    private static String connectionString;
-//
-//    private final ClientLogger logger = new ClientLogger(ConfigurationClientTestBase.class);
-//
-//    String keyPrefix;
-//    String labelPrefix;
-//
-//    @Rule
-//    public TestName testName = new TestName();
-//
-//    @Override
-//    public String testName() {
-//        return testName.getMethodName();
-//    }
-//
-//    void beforeTestSetup() {
-//        keyPrefix = testResourceNamer.randomName(KEY_PREFIX, PREFIX_LENGTH);
-//        labelPrefix = testResourceNamer.randomName(LABEL_PREFIX, PREFIX_LENGTH);
-//    }
-//
-//    <T> T clientSetup(Function<ConfigurationClientCredentials, T> clientBuilder) {
-//        if (ImplUtils.isNullOrEmpty(connectionString)) {
-//            connectionString = interceptorManager.isPlaybackMode()
-//                ? "Endpoint=http://localhost:8080;Id=0000000000000;Secret=MDAwMDAw"
-//                : ConfigurationManager.getConfiguration().get(AZURE_APPCONFIG_CONNECTION_STRING);
-//        }
-//
-//        Objects.requireNonNull(connectionString, "AZURE_APPCONFIG_CONNECTION_STRING expected to be set.");
-//
-//        T client;
-//        try {
-//            client = clientBuilder.apply(new ConfigurationClientCredentials(connectionString));
-//        } catch (InvalidKeyException | NoSuchAlgorithmException e) {
-//            logger.error("Could not create an configuration client credentials.", e);
-//            fail();
-//            client = null;
-//        }
-//
-//        return Objects.requireNonNull(client);
-//    }
-//
-//    String getKey() {
-//        return testResourceNamer.randomName(keyPrefix, RESOURCE_LENGTH);
-//    }
-//
-//    String getLabel() {
-//        return testResourceNamer.randomName(labelPrefix, RESOURCE_LENGTH);
-//    }
-//
-//    @Test
-//    public abstract void addSetting();
-//
-//    void addSettingRunner(Consumer<ConfigurationSetting> testRunner) {
-//        final Map<String, String> tags = new HashMap<>();
-//        tags.put("MyTag", "TagValue");
-//        tags.put("AnotherTag", "AnotherTagValue");
-//
-//        final ConfigurationSetting newConfiguration = new ConfigurationSetting()
-//            .key(getKey())
-//            .value("myNewValue")
-//            .tags(tags)
-//            .contentType("text");
-//
-//        testRunner.accept(newConfiguration);
-//        testRunner.accept(newConfiguration.label(getLabel()));
-//    }
-//
-//    @Test
-//    public abstract void addSettingEmptyKey();
-//
-//    @Test
-//    public abstract void addSettingEmptyValue();
-//
-//    void addSettingEmptyValueRunner(Consumer<ConfigurationSetting> testRunner) {
-//        String key = getKey();
-//        ConfigurationSetting setting = new ConfigurationSetting().key(key);
-//        ConfigurationSetting setting2 = new ConfigurationSetting().key(key + "-1").value("");
-//
-//        testRunner.accept(setting);
-//        testRunner.accept(setting2);
-//    }
-//
-//    @Test
-//    public abstract void addSettingNullKey();
-//
-//    @Test
-//    public abstract void addExistingSetting();
-//
-//    void addExistingSettingRunner(Consumer<ConfigurationSetting> testRunner) {
-//        final ConfigurationSetting newConfiguration = new ConfigurationSetting().key(getKey()).value("myNewValue");
-//
-//        testRunner.accept(newConfiguration);
-//        testRunner.accept(newConfiguration.label(getLabel()));
-//    }
-//
-//    @Test
-//    public abstract void setSetting();
-//
-//    void setSettingRunner(BiConsumer<ConfigurationSetting, ConfigurationSetting> testRunner) {
-//        String key = getKey();
-//        String label = getLabel();
-//
-//        final ConfigurationSetting setConfiguration = new ConfigurationSetting().key(key).value("myNewValue");
-//        final ConfigurationSetting updateConfiguration = new ConfigurationSetting().key(key).value("myUpdatedValue");
-//
-//        testRunner.accept(setConfiguration, updateConfiguration);
-//        testRunner.accept(setConfiguration.label(label), updateConfiguration.label(label));
-//    }
-//
-//    @Test
-//    public abstract void setSettingIfEtag();
-//
-//    void setSettingIfEtagRunner(BiConsumer<ConfigurationSetting, ConfigurationSetting> testRunner) {
-//        String key = getKey();
-//        String label = getLabel();
-//
-//        final ConfigurationSetting newConfiguration = new ConfigurationSetting().key(key).value("myNewValue");
-//        final ConfigurationSetting updateConfiguration = new ConfigurationSetting().key(key).value("myUpdateValue");
-//
-//        testRunner.accept(newConfiguration, updateConfiguration);
-//        testRunner.accept(newConfiguration.label(label), updateConfiguration.label(label));
-//    }
-//
-//    @Test
-//    public abstract void setSettingEmptyKey();
-//
-//    @Test
-//    public abstract void setSettingEmptyValue();
-//
-//    void setSettingEmptyValueRunner(Consumer<ConfigurationSetting> testRunner) {
-//        String key = getKey();
-//
-//        ConfigurationSetting setting = new ConfigurationSetting().key(key);
-//        ConfigurationSetting setting2 = new ConfigurationSetting().key(key + "-1").value("");
-//
-//        testRunner.accept(setting);
-//        testRunner.accept(setting2);
-//    }
-//
-//    @Test public abstract void setSettingNullKey();
-//
-//    @Test
-//    public abstract void updateNoExistingSetting();
-//
-//    void updateNoExistingSettingRunner(Consumer<ConfigurationSetting> testRunner) {
-//        final ConfigurationSetting expectedFail = new ConfigurationSetting().key(getKey()).value("myFailingUpdate");
-//
-//        testRunner.accept(expectedFail);
-//        testRunner.accept(expectedFail.label(getLabel()));
-//    }
-//
-//    @Test
-//    public abstract void updateSetting();
-//
-//    void updateSettingRunner(BiConsumer<ConfigurationSetting, ConfigurationSetting> testRunner) {
-//        String key = getKey();
-//        String label = getLabel();
-//
-//        final Map<String, String> tags = new HashMap<>();
-//        tags.put("first tag", "first value");
-//        tags.put("second tag", "second value");
-//        final ConfigurationSetting original = new ConfigurationSetting()
-//            .key(key)
-//            .value("myNewValue")
-//            .tags(tags)
-//            .contentType("json");
-//
-//        final Map<String, String> updatedTags = new HashMap<>(tags);
-//        final ConfigurationSetting updated = new ConfigurationSetting()
-//            .key(original.key())
-//            .value("myUpdatedValue")
-//            .tags(updatedTags)
-//            .contentType("text");
-//
-//        testRunner.accept(original, updated);
-//        testRunner.accept(original.label(label), updated.label(label));
-//    }
-//
-//    @Test
-//    public abstract void updateSettingOverload();
-//
-//    void updateSettingOverloadRunner(BiConsumer<ConfigurationSetting, ConfigurationSetting> testRunner) {
-//        String key = getKey();
-//
-//        ConfigurationSetting original = new ConfigurationSetting().key(key).value("A Value");
-//        ConfigurationSetting updated = new ConfigurationSetting().key(key).value("A New Value");
-//
-//        testRunner.accept(original, updated);
-//    }
-//
-//    @Test
-//    public abstract void updateSettingNullKey();
-//
-//    @Test
-//    public abstract void updateSettingIfEtag();
-//
-//    void updateSettingIfEtagRunner(Consumer<List<ConfigurationSetting>> testRunner) {
-//        final String key = getKey();
-//        final String label = getLabel();
-//        final ConfigurationSetting newConfiguration = new ConfigurationSetting().key(key).value("myNewValue");
-//        final ConfigurationSetting updateConfiguration = new ConfigurationSetting().key(key).value("myUpdateValue");
-//        final ConfigurationSetting finalConfiguration = new ConfigurationSetting().key(key).value("myFinalValue");
-//
-//        testRunner.accept(Arrays.asList(newConfiguration, updateConfiguration, finalConfiguration));
-//        testRunner.accept(Arrays.asList(newConfiguration.label(label), updateConfiguration.label(label), finalConfiguration.label(label)));
-//    }
-//
-//    @Test
-//    public abstract void getSetting();
-//
-//    void getSettingRunner(Consumer<ConfigurationSetting> testRunner) {
-//        String key = getKey();
-//
-//        final ConfigurationSetting newConfiguration = new ConfigurationSetting().key(key).value("myNewValue");
-//
-//        testRunner.accept(newConfiguration);
-//        testRunner.accept(newConfiguration.label("myLabel"));
-//    }
-//
-//    @Test
-//    public abstract void getSettingNotFound();
-//
-//    @Test
-//    public abstract void deleteSetting();
-//
-//    void deleteSettingRunner(Consumer<ConfigurationSetting> testRunner) {
-//        String key = getKey();
-//        String label = getLabel();
-//
-//        final ConfigurationSetting deletableConfiguration = new ConfigurationSetting().key(key).value("myValue");
-//
-//        testRunner.accept(deletableConfiguration);
-//        testRunner.accept(deletableConfiguration.label(label));
-//    }
-//
-//    @Test
-//    public abstract void deleteSettingNotFound();
-//
-//    @Test
-//    public abstract void deleteSettingWithETag();
-//
-//    void deleteSettingWithETagRunner(BiConsumer<ConfigurationSetting, ConfigurationSetting> testRunner) {
-//        String key = getKey();
-//        String label = getLabel();
-//
-//        final ConfigurationSetting newConfiguration = new ConfigurationSetting().key(key).value("myNewValue");
-//        final ConfigurationSetting updateConfiguration = new ConfigurationSetting().key(newConfiguration.key()).value("myUpdateValue");
-//
-//        testRunner.accept(newConfiguration, updateConfiguration);
-//        testRunner.accept(newConfiguration.label(label), updateConfiguration.label(label));
-//    }
-//
-//    @Test
-//    public abstract void deleteSettingNullKey();
-//
-//    @Test
-//    public abstract void listWithKeyAndLabel();
-//
-//    @Test
-//    public abstract void listWithMultipleKeys();
-//
-//    void listWithMultipleKeysRunner(String key, String key2, BiFunction<ConfigurationSetting, ConfigurationSetting, Iterable<ConfigurationSetting>> testRunner) {
-//        final ConfigurationSetting setting = new ConfigurationSetting().key(key).value("value");
-//        final ConfigurationSetting setting2 = new ConfigurationSetting().key(key2).value("value");
-//        final Set<ConfigurationSetting> expectedSelection = new HashSet<>(Arrays.asList(setting, setting2));
-//        testRunner.apply(setting, setting2).forEach(actual -> expectedSelection.removeIf(expected -> expected.equals(cleanResponse(expected, actual))));
-//        assertTrue(expectedSelection.isEmpty());
-//    }
-//
-//    @Test
-//    public abstract void listWithMultipleLabels();
-//
-//    void listWithMultipleLabelsRunner(String key, String label, String label2, BiFunction<ConfigurationSetting, ConfigurationSetting, Iterable<ConfigurationSetting>> testRunner) {
-//        final ConfigurationSetting setting = new ConfigurationSetting().key(key).value("value").label(label);
-//        final ConfigurationSetting setting2 = new ConfigurationSetting().key(key).value("value").label(label2);
-//        final Set<ConfigurationSetting> expectedSelection = new HashSet<>(Arrays.asList(setting, setting2));
-//
-//        for (ConfigurationSetting actual : testRunner.apply(setting, setting2)) {
-//            expectedSelection.removeIf(expected -> expected.equals(cleanResponse(expected, actual)));
-//        }
-//
-//        assertTrue(expectedSelection.isEmpty());
-//    }
-//
-//    @Test
-//    public abstract void listSettingsSelectFields();
-//
-//    void listSettingsSelectFieldsRunner(BiFunction<List<ConfigurationSetting>, SettingSelector, Iterable<ConfigurationSetting>> testRunner) {
-//        final String label = "my-first-mylabel";
-//        final String label2 = "my-second-mylabel";
-//        final int numberToCreate = 8;
-//        final Map<String, String> tags = new HashMap<>();
-//        tags.put("tag1", "value1");
-//        tags.put("tag2", "value2");
-//
-//        final SettingSelector selector = new SettingSelector()
-//            .labels("*-second*")
-//            .keys(keyPrefix + "-fetch-*")
-//            .fields(SettingFields.KEY, SettingFields.ETAG, SettingFields.CONTENT_TYPE, SettingFields.TAGS);
-//
-//        List<ConfigurationSetting> settings = new ArrayList<>(numberToCreate);
-//        for (int value = 0; value < numberToCreate; value++) {
-//            String key = value % 2 == 0 ? keyPrefix + "-" + value : keyPrefix + "-fetch-" + value;
-//            String lbl = value / 4 == 0 ? label : label2;
-//            settings.add(new ConfigurationSetting().key(key).value("myValue2").label(lbl).tags(tags));
-//        }
-//
-//        for (ConfigurationSetting setting : testRunner.apply(settings, selector)) {
-//            assertNotNull(setting.etag());
-//            assertNotNull(setting.key());
-//            assertTrue(setting.key().contains(keyPrefix));
-//            assertNotNull(setting.tags());
-//            assertEquals(tags.size(), setting.tags().size());
-//
-//            assertNull(setting.lastModified());
-//            assertNull(setting.contentType());
-//            assertNull(setting.label());
-//        }
-//    }
-//
-//    @Test
-//    public abstract void listSettingsAcceptDateTime();
-//
-//    @Test
-//    public abstract void listRevisions();
-//
-//    static void validateListRevisions(ConfigurationSetting expected, ConfigurationSetting actual) {
-//        assertEquals(expected.key(), actual.key());
-//        assertNotNull(actual.etag());
-//        assertNull(actual.value());
-//        assertNull(actual.lastModified());
-//    }
-//
-//    @Test
-//    public abstract void listRevisionsWithMultipleKeys();
-//
-//    void listRevisionsWithMultipleKeysRunner(String key, String key2, Function<List<ConfigurationSetting>, Iterable<ConfigurationSetting>> testRunner) {
-//        final ConfigurationSetting setting = new ConfigurationSetting().key(key).value("value");
-//        final ConfigurationSetting settingUpdate = new ConfigurationSetting().key(setting.key()).value("updatedValue");
-//        final ConfigurationSetting setting2 = new ConfigurationSetting().key(key2).value("value");
-//        final ConfigurationSetting setting2Update = new ConfigurationSetting().key(setting2.key()).value("updatedValue");
-//        final List<ConfigurationSetting> testInput = Arrays.asList(setting, settingUpdate, setting2, setting2Update);
-//        final Set<ConfigurationSetting> expectedSelection = new HashSet<>(testInput);
-//
-//        for (ConfigurationSetting actual : testRunner.apply(testInput)) {
-//            expectedSelection.removeIf(expected -> expected.equals(cleanResponse(expected, actual)));
-//        }
-//
-//        assertTrue(expectedSelection.isEmpty());
-//    }
-//
-//    @Test
-//    public abstract void listRevisionsWithMultipleLabels();
-//
-//    void listRevisionsWithMultipleLabelsRunner(String key, String label, String label2, Function<List<ConfigurationSetting>, Iterable<ConfigurationSetting>> testRunner) {
-//        final ConfigurationSetting setting = new ConfigurationSetting().key(key).value("value").label(label);
-//        final ConfigurationSetting settingUpdate = new ConfigurationSetting().key(setting.key()).label(setting.label()).value("updatedValue");
-//        final ConfigurationSetting setting2 = new ConfigurationSetting().key(key).value("value").label(label2);
-//        final ConfigurationSetting setting2Update = new ConfigurationSetting().key(setting2.key()).label(setting2.label()).value("updatedValue");
-//        final List<ConfigurationSetting> testInput = Arrays.asList(setting, settingUpdate, setting2, setting2Update);
-//        final Set<ConfigurationSetting> expectedSelection = new HashSet<>(testInput);
-//
-//        for (ConfigurationSetting actual : testRunner.apply(testInput)) {
-//            expectedSelection.removeIf(expected -> expected.equals(cleanResponse(expected, actual)));
-//        }
-//
-//        assertTrue(expectedSelection.isEmpty());
-//    }
-//
-//    @Test
-//    public abstract void listRevisionsWithRange();
-//
-//    @Test
-//    @Ignore("alzimmermsft to investigate")
-//    public abstract void listRevisionsInvalidRange();
-//
-//    @Test
-//    public abstract void listRevisionsAcceptDateTime();
-//
-//    @Test
-//    public abstract void listRevisionsWithPagination();
-//
-//    @Test
-//    public abstract void listSettingsWithPagination();
-//
-//    @Test
-//    public abstract void listRevisionsWithPaginationAndRepeatStream();
-//
-//    @Test
-//    public abstract void listRevisionsWithPaginationAndRepeatIterator();
-//
-//    @Ignore("Getting a configuration setting only when the value has changed is not a common scenario.")
-//    @Test
-//    public abstract void getSettingWhenValueNotUpdated();
-//
-//    @Ignore("This test exists to clean up resources missed due to 429s.")
-//    @Test
-//    public abstract void deleteAllSettings();
-//
-//    /**
-//     * Helper method to verify that the RestResponse matches what was expected. This method assumes a response status of 200.
-//     *
-//     * @param expected ConfigurationSetting expected to be returned by the service
-//     * @param response RestResponse returned by the service, the body should contain a ConfigurationSetting
-//     */
-//    static void assertConfigurationEquals(ConfigurationSetting expected, Response<ConfigurationSetting> response) {
-//        assertConfigurationEquals(expected, response, 200);
-//    }
-//
-//    /**
-//     * Helper method to verify that the RestResponse matches what was expected.
-//     *
-//     * @param expected ConfigurationSetting expected to be returned by the service
-//     * @param response RestResponse returned from the service, the body should contain a ConfigurationSetting
-//     * @param expectedStatusCode Expected HTTP status code returned by the service
-//     */
-//    static void assertConfigurationEquals(ConfigurationSetting expected, Response<ConfigurationSetting> response, final int expectedStatusCode) {
-//        assertNotNull(response);
-//        assertEquals(expectedStatusCode, response.statusCode());
-//
-//        assertConfigurationEquals(expected, response.value());
-//    }
-//
-//    /**
-//     * Helper method to verify that the returned ConfigurationSetting matches what was expected.
-//     *
-//     * @param expected ConfigurationSetting expected to be returned by the service
-//     * @param actual ConfigurationSetting contained in the RestResponse body
-//     */
-//    static void assertConfigurationEquals(ConfigurationSetting expected, ConfigurationSetting actual) {
-//        if (expected != null && actual != null) {
-//            actual = cleanResponse(expected, actual);
-//        }
-//
-//        assertEquals(expected, actual);
-//    }
-//
-//    /**
-//     * The ConfigurationSetting has some fields that are only manipulated by the service,
-//     * this helper method cleans those fields on the setting returned by the service so tests are able to pass.
-//     * @param expected ConfigurationSetting expected to be returned by the service.
-//     * @param actual ConfigurationSetting returned by the service.
-//     */
-//    private static ConfigurationSetting cleanResponse(ConfigurationSetting expected, ConfigurationSetting actual) {
-//        ConfigurationSetting cleanedActual = new ConfigurationSetting()
-//            .key(actual.key())
-//            .label(actual.label())
-//            .value(actual.value())
-//            .tags(actual.tags())
-//            .contentType(actual.contentType())
-//            .etag(expected.etag());
-//
-//        try {
-//            Field lastModified = ConfigurationSetting.class.getDeclaredField("lastModified");
-//            lastModified.setAccessible(true);
-//            lastModified.set(actual, expected.lastModified());
-//        } catch (NoSuchFieldException | IllegalAccessException ex) {
-//            // Shouldn't happen.
-//        }
-//
-//        if (ConfigurationSetting.NO_LABEL.equals(expected.label()) && actual.label() == null) {
-//            cleanedActual.label(ConfigurationSetting.NO_LABEL);
-//        }
-//
-//        return cleanedActual;
-//    }
-//
-//    static void assertRestException(Runnable exceptionThrower, int expectedStatusCode) {
-//        assertRestException(exceptionThrower, HttpResponseException.class, expectedStatusCode);
-//    }
-//
-//    static void assertRestException(Runnable exceptionThrower, Class<? extends HttpResponseException> expectedExceptionType, int expectedStatusCode) {
-//        try {
-//            exceptionThrower.run();
-//            fail();
-//        } catch (Throwable ex) {
-//            assertRestException(ex, expectedExceptionType, expectedStatusCode);
-//        }
-//    }
-//
-//    /**
-//     * Helper method to verify the error was a HttpResponseException and it has a specific HTTP response code.
-//     *
-//     * @param exception Expected error thrown during the test
-//     * @param expectedStatusCode Expected HTTP status code contained in the error response
-//     */
-//    static void assertRestException(Throwable exception, int expectedStatusCode) {
-//        assertRestException(exception, HttpResponseException.class, expectedStatusCode);
-//    }
-//
-//    static void assertRestException(Throwable exception, Class<? extends HttpResponseException> expectedExceptionType, int expectedStatusCode) {
-//        assertEquals(expectedExceptionType, exception.getClass());
-//        assertEquals(expectedStatusCode, ((HttpResponseException) exception).response().statusCode());
-//    }
-//
-//    /**
-//     * Helper method to verify that a command throws an IllegalArgumentException.
-//     *
-//     * @param exceptionThrower Command that should throw the exception
-//     */
-//    static <T> void assertRunnableThrowsException(Runnable exceptionThrower, Class<T> exception) {
-//        try {
-//            exceptionThrower.run();
-//            fail();
-//        } catch (Exception ex) {
-//            assertEquals(exception, ex.getClass());
-//        }
-//    }
-//}
-=======
 // Copyright (c) Microsoft Corporation. All rights reserved.
 // Licensed under the MIT License.
 package com.azure.data.appconfiguration;
@@ -1114,5 +554,4 @@
             assertEquals(exception, ex.getClass());
         }
     }
-}
->>>>>>> d748c4bb
+}