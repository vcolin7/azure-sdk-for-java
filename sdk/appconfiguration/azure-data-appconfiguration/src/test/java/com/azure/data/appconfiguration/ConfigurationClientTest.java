<<<<<<< HEAD
//// Copyright (c) Microsoft Corporation. All rights reserved.
//// Licensed under the MIT License.
//package com.azure.data.appconfiguration;
//
//import com.azure.core.http.netty.NettyAsyncHttpClientBuilder;
//import com.azure.data.appconfiguration.models.ConfigurationSetting;
//import com.azure.data.appconfiguration.models.Range;
//import com.azure.data.appconfiguration.models.SettingFields;
//import com.azure.data.appconfiguration.models.SettingSelector;
//import com.azure.core.exception.ResourceModifiedException;
//import com.azure.core.exception.ResourceNotFoundException;
//import com.azure.core.http.policy.HttpLogDetailLevel;
//import com.azure.core.http.policy.RetryPolicy;
//import com.azure.core.http.rest.PagedIterable;
//import com.azure.core.util.Context;
//import com.azure.core.util.logging.ClientLogger;
//
//import java.net.HttpURLConnection;
//
//import java.util.ArrayList;
//import java.util.List;
//import java.util.stream.Collectors;
//
//import static org.junit.Assert.assertNotNull;
//import static org.junit.Assert.assertEquals;
//import static org.junit.Assert.assertArrayEquals;
//
//public class ConfigurationClientTest extends ConfigurationClientTestBase {
//    private final ClientLogger logger = new ClientLogger(ConfigurationClientTest.class);
//
//    private ConfigurationClient client;
//
//    @Override
//    protected void beforeTest() {
//        beforeTestSetup();
//
//        if (interceptorManager.isPlaybackMode()) {
//            client = clientSetup(credentials -> new ConfigurationClientBuilder()
//                .credential(credentials)
//                .httpClient(interceptorManager.getPlaybackClient())
//                .httpLogDetailLevel(HttpLogDetailLevel.BODY_AND_HEADERS)
//                .buildClient());
//        } else {
//            client = clientSetup(credentials -> new ConfigurationClientBuilder()
//                .credential(credentials)
//                .httpClient(new NettyAsyncHttpClientBuilder().wiretap(true).build())
//                .httpLogDetailLevel(HttpLogDetailLevel.BODY_AND_HEADERS)
//                .addPolicy(interceptorManager.getRecordPolicy())
//                .addPolicy(new RetryPolicy())
//                .buildClient());
//        }
//    }
//
//    @Override
//    protected void afterTest() {
//        logger.info("Cleaning up created key values.");
//        client.listSettings(new SettingSelector().keys(keyPrefix + "*")).forEach(configurationSetting -> {
//            logger.info("Deleting key:label [{}:{}]. isLocked? {}", configurationSetting.key(), configurationSetting.label(), configurationSetting.isLocked());
//            client.deleteSetting(configurationSetting);
//        });
//
//        logger.info("Finished cleaning up values.");
//    }
//
//    /**
//     * Tests that a configuration is able to be added, these are differentiate from each other using a key or key-label identifier.
//     */
//    public void addSetting() {
//        addSettingRunner((expected) -> assertConfigurationEquals(expected, client.addSetting(expected)));
//    }
//
//    /**
//     * Tests that we cannot add a configuration setting when the key is an empty string.
//     */
//    public void addSettingEmptyKey() {
//        assertRestException(() -> client.addSetting("", "A value"), HttpURLConnection.HTTP_BAD_METHOD);
//    }
//
//    /**
//     * Tests that we can add configuration settings when value is not null or an empty string.
//     */
//    public void addSettingEmptyValue() {
//        addSettingEmptyValueRunner((setting) -> {
//            assertConfigurationEquals(setting, client.addSetting(setting.key(), setting.value()));
//            assertConfigurationEquals(setting, client.getSetting(setting.key()));
//        });
//    }
//
//    /**
//     * Verifies that an exception is thrown when null key is passed.
//     */
//    public void addSettingNullKey() {
//        assertRunnableThrowsException(() -> client.addSetting(null, "A Value"), IllegalArgumentException.class);
//        assertRunnableThrowsException(() -> client.addSetting(null), NullPointerException.class);
//    }
//
//    /**
//     * Tests that a configuration cannot be added twice with the same key. This should return a 412 error.
//     */
//    public void addExistingSetting() {
//        addExistingSettingRunner((expected) -> {
//            client.addSetting(expected);
//            assertRestException(() -> client.addSetting(expected), ResourceModifiedException.class, HttpURLConnection.HTTP_PRECON_FAILED);
//        });
//    }
//
//    /**
//     * Tests that a configuration is able to be added or updated with set.
//     * When the configuration is locked updates cannot happen, this will result in a 409.
//     */
//    public void setSetting() {
//        setSettingRunner((expected, update) -> assertConfigurationEquals(expected, client.setSetting(expected)));
//    }
//
//    /**
//     * Tests that when an etag is passed to set it will only set if the current representation of the setting has the
//     * etag. If the set etag doesn't match anything the update won't happen, this will result in a 412. This will
//     * prevent set from doing an add as well.
//     */
//    public void setSettingIfEtag() {
//        setSettingIfEtagRunner((initial, update) -> {
//            // This etag is not the correct format. It is not the correct hash that the service is expecting.
//            assertRestException(() -> client.setSetting(initial.etag("badEtag")), ResourceNotFoundException.class, HttpURLConnection.HTTP_PRECON_FAILED);
//
//            final String etag = client.addSetting(initial).etag();
//
//            assertConfigurationEquals(update, client.setSetting(update.etag(etag)));
//            assertRestException(() -> client.setSetting(initial), ResourceNotFoundException.class, HttpURLConnection.HTTP_PRECON_FAILED);
//            assertConfigurationEquals(update, client.getSetting(update));
//        });
//    }
//
//    /**
//     * Tests that we cannot set a configuration setting when the key is an empty string.
//     */
//    public void setSettingEmptyKey() {
//        assertRestException(() -> client.setSetting("", "A value"), HttpURLConnection.HTTP_BAD_METHOD);
//    }
//
//    /**
//     * Tests that we can set configuration settings when value is not null or an empty string.
//     * Value is not a required property.
//     */
//    public void setSettingEmptyValue() {
//        setSettingEmptyValueRunner((setting) -> {
//            assertConfigurationEquals(setting, client.setSetting(setting.key(), setting.value()));
//            assertConfigurationEquals(setting, client.getSetting(setting.key()));
//        });
//    }
//
//    /**
//     * Verifies that an exception is thrown when null key is passed.
//     */
//    public void setSettingNullKey() {
//        assertRunnableThrowsException(() -> client.setSetting(null, "A Value"), IllegalArgumentException.class);
//        assertRunnableThrowsException(() -> client.setSetting(null), NullPointerException.class);
//    }
//
//    /**
//     * Tests that update cannot be done to a non-existent configuration, this will result in a 412.
//     * Unlike set update isn't able to create the configuration.
//     */
//    public void updateNoExistingSetting() {
//        updateNoExistingSettingRunner((expected) ->
//            assertRestException(() -> client.updateSetting(expected), ResourceNotFoundException.class, HttpURLConnection.HTTP_PRECON_FAILED)
//        );
//    }
//
//    /**
//     * Tests that a configuration is able to be updated when it exists.
//     * When the configuration is locked updates cannot happen, this will result in a 409.
//     */
//    public void updateSetting() {
//        updateSettingRunner((initial, update) -> assertConfigurationEquals(initial, client.addSetting(initial)));
//    }
//
//    /**
//     * Tests that a configuration is able to be updated when it exists with the convenience overload.
//     * When the configuration is locked updates cannot happen, this will result in a 409.
//     */
//    public void updateSettingOverload() {
//        updateSettingOverloadRunner((original, updated) -> {
//            assertConfigurationEquals(original, client.addSetting(original.key(), original.value()));
//            assertConfigurationEquals(updated, client.updateSetting(updated.key(), updated.value()));
//        });
//    }
//
//    /**
//     * Tests that when an etag is passed to update it will only update if the current representation of the setting has the etag.
//     * If the update etag doesn't match anything the update won't happen, this will result in a 412.
//     */
//    public void updateSettingIfEtag() {
//        updateSettingIfEtagRunner(settings -> {
//            final ConfigurationSetting initial = settings.get(0);
//            final ConfigurationSetting update = settings.get(1);
//            final ConfigurationSetting last = settings.get(2);
//
//            final String initialEtag = client.addSetting(initial).etag();
//            final String updateEtag = client.updateSetting(update).etag();
//
//            // The setting does not exist in the service yet, so we cannot update it.
//            assertRestException(() -> client.updateSetting(new ConfigurationSetting().key(last.key()).label(last.label()).value(last.value()).etag(initialEtag)),
//                ResourceNotFoundException.class,
//                HttpURLConnection.HTTP_PRECON_FAILED);
//
//            assertConfigurationEquals(update, client.getSetting(update));
//            assertConfigurationEquals(last, client.updateSetting(new ConfigurationSetting().key(last.key()).label(last.label()).value(last.value()).etag(updateEtag)));
//            assertConfigurationEquals(last, client.getSetting(last));
//
//            assertRestException(() -> client.updateSetting(new ConfigurationSetting().key(initial.key()).label(initial.label()).value(initial.value()).etag(updateEtag)),
//                ResourceNotFoundException.class,
//                HttpURLConnection.HTTP_PRECON_FAILED);
//        });
//    }
//
//    /**
//     * Verifies that an exception is thrown when null key is passed.
//     */
//    public void updateSettingNullKey() {
//        assertRunnableThrowsException(() -> client.updateSetting(null, "A Value"), IllegalArgumentException.class);
//        assertRunnableThrowsException(() -> client.updateSetting(null), NullPointerException.class);
//    }
//
//    /**
//     * Tests that a configuration is able to be retrieved when it exists, whether or not it is locked.
//     */
//    public void getSetting() {
//        getSettingRunner((expected) -> {
//            client.addSetting(expected);
//            assertConfigurationEquals(expected, client.getSetting(expected));
//        });
//    }
//
//    /**
//     * Tests that attempting to retrieve a non-existent configuration doesn't work, this will result in a 404.
//     */
//    public void getSettingNotFound() {
//        final String key = getKey();
//        final ConfigurationSetting neverRetrievedConfiguration = new ConfigurationSetting().key(key).value("myNeverRetreivedValue");
//        final ConfigurationSetting nonExistentLabel = new ConfigurationSetting().key(key).label("myNonExistentLabel");
//
//        assertConfigurationEquals(neverRetrievedConfiguration, client.addSetting(neverRetrievedConfiguration));
//
//        assertRestException(() -> client.getSetting("myNonExistentKey"), ResourceNotFoundException.class, HttpURLConnection.HTTP_NOT_FOUND);
//        assertRestException(() -> client.getSetting(nonExistentLabel), ResourceNotFoundException.class, HttpURLConnection.HTTP_NOT_FOUND);
//    }
//
//    /**
//     * Tests that configurations are able to be deleted when they exist.
//     * After the configuration has been deleted attempting to get it will result in a 404, the same as if the
//     * configuration never existed.
//     */
//    public void deleteSetting() {
//        deleteSettingRunner((expected) -> {
//            client.addSetting(expected);
//            assertConfigurationEquals(expected, client.getSetting(expected));
//
//            assertConfigurationEquals(expected, client.deleteSetting(expected));
//            assertRestException(() -> client.getSetting(expected), ResourceNotFoundException.class, HttpURLConnection.HTTP_NOT_FOUND);
//        });
//    }
//
//    /**
//     * Tests that attempting to delete a non-existent configuration will return a 204.
//     */
//    public void deleteSettingNotFound() {
//        final String key = getKey();
//        final ConfigurationSetting neverDeletedConfiguation = new ConfigurationSetting().key(key).value("myNeverDeletedValue");
//        final ConfigurationSetting notFoundDelete = new ConfigurationSetting().key(key).label("myNonExistentLabel");
//
//        assertConfigurationEquals(neverDeletedConfiguation, client.addSetting(neverDeletedConfiguation));
//
//        assertConfigurationEquals(null, client.deleteSetting("myNonExistentKey"));
//        assertConfigurationEquals(null, client.deleteSettingWithResponse(notFoundDelete, Context.NONE), HttpURLConnection.HTTP_NO_CONTENT);
//
//        assertConfigurationEquals(neverDeletedConfiguation, client.getSetting(neverDeletedConfiguation.key()));
//    }
//
//    /**
//     * Tests that when an etag is passed to delete it will only delete if the current representation of the setting has the etag.
//     * If the delete etag doesn't match anything the delete won't happen, this will result in a 412.
//     */
//    public void deleteSettingWithETag() {
//        deleteSettingWithETagRunner((initial, update) -> {
//            final ConfigurationSetting initiallyAddedConfig = client.addSetting(initial);
//            final ConfigurationSetting updatedConfig = client.updateSetting(update);
//
//            assertConfigurationEquals(update, client.getSetting(initial));
//            assertRestException(() -> client.deleteSetting(initiallyAddedConfig), ResourceNotFoundException.class, HttpURLConnection.HTTP_PRECON_FAILED);
//            assertConfigurationEquals(update, client.deleteSetting(updatedConfig));
//            assertRestException(() -> client.getSetting(initial), ResourceNotFoundException.class, HttpURLConnection.HTTP_NOT_FOUND);
//        });
//    }
//
//    /**
//     * Test the API will not make a delete call without having a key passed, an IllegalArgumentException should be thrown.
//     */
//    public void deleteSettingNullKey() {
//        assertRunnableThrowsException(() -> client.deleteSetting((String) null), IllegalArgumentException.class);
//        assertRunnableThrowsException(() -> client.deleteSetting((ConfigurationSetting) null), NullPointerException.class);
//    }
//
//    /**
//     * Verifies that a ConfigurationSetting can be added with a label, and that we can fetch that ConfigurationSetting
//     * from the service when filtering by either its label or just its key.
//     */
//
//    public void listWithKeyAndLabel() {
//        final String value = "myValue";
//        final String key = getKey();
//        final String label = getLabel();
//        final ConfigurationSetting expected = new ConfigurationSetting().key(key).value(value).label(label);
//
//        assertConfigurationEquals(expected, client.setSetting(expected));
//        assertConfigurationEquals(expected, client.listSettings(new SettingSelector().keys(key).labels(label)).iterator().next());
//        assertConfigurationEquals(expected, client.listSettings(new SettingSelector().keys(key)).iterator().next());
//    }
//
//    /**
//     * Verifies that ConfigurationSettings can be added and that we can fetch those ConfigurationSettings from the
//     * service when filtering by their keys.
//     */
//    public void listWithMultipleKeys() {
//        String key = getKey();
//        String key2 = getKey();
//
//        listWithMultipleKeysRunner(key, key2, (setting, setting2) -> {
//            assertConfigurationEquals(setting, client.addSetting(setting));
//            assertConfigurationEquals(setting2, client.addSetting(setting2));
//
//            return client.listSettings(new SettingSelector().keys(key, key2));
//        });
//    }
//
//    /**
//     * Verifies that ConfigurationSettings can be added with different labels and that we can fetch those ConfigurationSettings
//     * from the service when filtering by their labels.
//     */
//    public void listWithMultipleLabels() {
//        String key = getKey();
//        String label = getLabel();
//        String label2 = getLabel();
//
//        listWithMultipleLabelsRunner(key, label, label2, (setting, setting2) -> {
//            assertConfigurationEquals(setting, client.addSetting(setting));
//            assertConfigurationEquals(setting2, client.addSetting(setting2));
//
//            return client.listSettings(new SettingSelector().keys(key).labels(label, label2));
//        });
//    }
//
//    /**
//     * Verifies that we can select filter results by key, label, and select fields using SettingSelector.
//     */
//    public void listSettingsSelectFields() {
//        listSettingsSelectFieldsRunner((settings, selector) -> {
//            settings.forEach(client::setSetting);
//            return client.listSettings(selector);
//        });
//    }
//
//    /**
//     * Verifies that we can get a ConfigurationSetting at the provided accept datetime
//     */
//    public void listSettingsAcceptDateTime() {
//        final String keyName = getKey();
//        final ConfigurationSetting original = new ConfigurationSetting().key(keyName).value("myValue");
//        final ConfigurationSetting updated = new ConfigurationSetting().key(original.key()).value("anotherValue");
//        final ConfigurationSetting updated2 = new ConfigurationSetting().key(original.key()).value("anotherValue2");
//
//        // Create 3 revisions of the same key.
//        try {
//            assertConfigurationEquals(original, client.setSetting(original));
//            Thread.sleep(2000);
//            assertConfigurationEquals(updated, client.setSetting(updated));
//            Thread.sleep(2000);
//            assertConfigurationEquals(updated2, client.setSetting(updated2));
//        } catch (InterruptedException ex) {
//            // Do nothing.
//        }
//
//        // Gets all versions of this value so we can get the one we want at that particular date.
//        List<ConfigurationSetting> revisions = client.listSettingRevisions(new SettingSelector().keys(keyName)).stream().collect(Collectors.toList());
//
//        assertNotNull(revisions);
//        assertEquals(3, revisions.size());
//
//        // We want to fetch the configuration setting when we first updated its value.
//        SettingSelector options = new SettingSelector().keys(keyName).acceptDatetime(revisions.get(1).lastModified());
//        assertConfigurationEquals(updated, (client.listSettings(options).stream().collect(Collectors.toList())).get(0));
//    }
//
//    /**
//     * Verifies that we can get all of the revisions for this ConfigurationSetting. Then verifies that we can select
//     * specific fields.
//     */
//    public void listRevisions() {
//        final String keyName = getKey();
//        final ConfigurationSetting original = new ConfigurationSetting().key(keyName).value("myValue");
//        final ConfigurationSetting updated = new ConfigurationSetting().key(original.key()).value("anotherValue");
//        final ConfigurationSetting updated2 = new ConfigurationSetting().key(original.key()).value("anotherValue2");
//
//        // Create 3 revisions of the same key.
//        assertConfigurationEquals(original, client.setSetting(original));
//        assertConfigurationEquals(updated, client.setSetting(updated));
//        assertConfigurationEquals(updated2, client.setSetting(updated2));
//
//        // Get all revisions for a key, they are listed in descending order.
//        List<ConfigurationSetting> revisions = client.listSettingRevisions(new SettingSelector().keys(keyName)).stream().collect(Collectors.toList());
//        assertConfigurationEquals(updated2, revisions.get(0));
//        assertConfigurationEquals(updated, revisions.get(1));
//        assertConfigurationEquals(original, revisions.get(2));
//
//        // Verifies that we can select specific fields.
//        revisions = client.listSettingRevisions(new SettingSelector().keys(keyName).fields(SettingFields.KEY, SettingFields.ETAG)).stream().collect(Collectors.toList());
//        validateListRevisions(updated2, revisions.get(0));
//        validateListRevisions(updated, revisions.get(1));
//        validateListRevisions(original, revisions.get(2));
//    }
//
//    /**
//     * Verifies that we can get all the revisions for all settings with the specified keys.
//     */
//    public void listRevisionsWithMultipleKeys() {
//        String key = getKey();
//        String key2 = getKey();
//
//        listRevisionsWithMultipleKeysRunner(key, key2, (testInput) -> {
//            assertConfigurationEquals(testInput.get(0), client.addSetting(testInput.get(0)));
//            assertConfigurationEquals(testInput.get(1), client.updateSetting(testInput.get(1)));
//            assertConfigurationEquals(testInput.get(2), client.addSetting(testInput.get(2)));
//            assertConfigurationEquals(testInput.get(3), client.updateSetting(testInput.get(3)));
//
//            return client.listSettingRevisions(new SettingSelector().keys(key, key2));
//        });
//    }
//
//    /**
//     * Verifies that we can get all revisions for all settings with the specified labels.
//     */
//    public void listRevisionsWithMultipleLabels() {
//        String key = getKey();
//        String label = getLabel();
//        String label2 = getLabel();
//
//        listRevisionsWithMultipleLabelsRunner(key, label, label2, (testInput) -> {
//            assertConfigurationEquals(testInput.get(0), client.addSetting(testInput.get(0)));
//            assertConfigurationEquals(testInput.get(1), client.updateSetting(testInput.get(1)));
//            assertConfigurationEquals(testInput.get(2), client.addSetting(testInput.get(2)));
//            assertConfigurationEquals(testInput.get(3), client.updateSetting(testInput.get(3)));
//
//            return client.listSettingRevisions(new SettingSelector().keys(key).labels(label, label2));
//        });
//    }
//
//    /**
//     * Verifies that the range header for revision selections returns the expected values.
//     */
//    public void listRevisionsWithRange() {
//        final String key = getKey();
//        final ConfigurationSetting original = new ConfigurationSetting().key(key).value("myValue");
//        final ConfigurationSetting updated = new ConfigurationSetting().key(original.key()).value("anotherValue");
//        final ConfigurationSetting updated2 = new ConfigurationSetting().key(original.key()).value("anotherValue2");
//
//        assertConfigurationEquals(original, client.addSetting(original));
//        assertConfigurationEquals(updated, client.updateSetting(updated));
//        assertConfigurationEquals(updated2, client.updateSetting(updated2));
//
//        List<ConfigurationSetting> revisions = client.listSettingRevisions(new SettingSelector().keys(key).range(new Range(1, 2))).stream().collect(Collectors.toList());
//        assertConfigurationEquals(updated, revisions.get(0));
//        assertConfigurationEquals(original, revisions.get(1));
//    }
//
//    /**
//     * Verifies that an exception will be thrown from the service if it cannot satisfy the range request.
//     */
//    @Override
//    public void listRevisionsInvalidRange() {
//        final String key = getKey();
//        final ConfigurationSetting original = new ConfigurationSetting().key(key).value("myValue");
//
//        assertConfigurationEquals(original, client.addSetting(original));
//        assertRestException(() -> client.listSettingRevisions(new SettingSelector().keys(key).range(new Range(0, 10))),
//            416); // REQUESTED_RANGE_NOT_SATISFIABLE
//    }
//
//    /**
//     * Verifies that we can get a subset of revisions based on the "acceptDateTime"
//     */
//    public void listRevisionsAcceptDateTime() {
//        final String keyName = getKey();
//        final ConfigurationSetting original = new ConfigurationSetting().key(keyName).value("myValue");
//        final ConfigurationSetting updated = new ConfigurationSetting().key(original.key()).value("anotherValue");
//        final ConfigurationSetting updated2 = new ConfigurationSetting().key(original.key()).value("anotherValue2");
//
//        // Create 3 revisions of the same key.
//        try {
//            assertConfigurationEquals(original, client.setSetting(original));
//            Thread.sleep(2000);
//            assertConfigurationEquals(updated, client.setSetting(updated));
//            Thread.sleep(2000);
//            assertConfigurationEquals(updated2, client.setSetting(updated2));
//        } catch (InterruptedException ex) {
//            // Do nothing.
//        }
//
//        // Gets all versions of this value.
//        List<ConfigurationSetting> revisions = client.listSettingRevisions(new SettingSelector().keys(keyName)).stream().collect(Collectors.toList());
//
//        assertNotNull(revisions);
//        assertEquals(3, revisions.size());
//
//        // We want to fetch all the revisions that existed up and including when the first revision was created.
//        // Revisions are returned in descending order from creation date.
//        SettingSelector options = new SettingSelector().keys(keyName).acceptDatetime(revisions.get(1).lastModified());
//        revisions = client.listSettingRevisions(options).stream().collect(Collectors.toList());
//        assertConfigurationEquals(updated, revisions.get(0));
//        assertConfigurationEquals(original, revisions.get(1));
//    }
//
//    /**
//     * Verifies that, given a ton of revisions, we can list the revisions ConfigurationSettings using pagination
//     * (ie. where 'nextLink' has a URL pointing to the next page of results.)
//     */
//    public void listRevisionsWithPagination() {
//        final int numberExpected = 50;
//        for (int value = 0; value < numberExpected; value++) {
//            client.setSetting(new ConfigurationSetting().key(keyPrefix).value("myValue" + value).label(labelPrefix));
//        }
//
//        SettingSelector filter = new SettingSelector().keys(keyPrefix).labels(labelPrefix);
//        assertEquals(numberExpected, client.listSettingRevisions(filter).stream().collect(Collectors.toList()).size());
//    }
//
//    /**
//     * Verifies that, given a ton of revisions, we can process {@link java.util.stream.Stream} multiple time and get same result.
//     * (ie. where 'nextLink' has a URL pointing to the next page of results.)
//     */
//    public void listRevisionsWithPaginationAndRepeatStream() {
//        final int numberExpected = 50;
//        for (int value = 0; value < numberExpected; value++) {
//            client.setSetting(new ConfigurationSetting().key(keyPrefix).value("myValue" + value).label(labelPrefix));
//        }
//
//        SettingSelector filter = new SettingSelector().keys(keyPrefix).labels(labelPrefix);
//        PagedIterable<ConfigurationSetting> configurationSettingPagedIterable = client.listSettingRevisions(filter);
//        assertEquals(numberExpected, configurationSettingPagedIterable.stream().collect(Collectors.toList()).size());
//
//        assertEquals(numberExpected, configurationSettingPagedIterable.stream().collect(Collectors.toList()).size());
//    }
//
//    /**
//     * Verifies that, given a ton of revisions, we can iterate over multiple time and get same result.
//     * (ie. where 'nextLink' has a URL pointing to the next page of results.)
//     */
//    public void listRevisionsWithPaginationAndRepeatIterator() {
//        final int numberExpected = 50;
//        for (int value = 0; value < numberExpected; value++) {
//            client.setSetting(new ConfigurationSetting().key(keyPrefix).value("myValue" + value).label(labelPrefix));
//        }
//
//        SettingSelector filter = new SettingSelector().keys(keyPrefix).labels(labelPrefix);
//
//        PagedIterable<ConfigurationSetting> configurationSettingPagedIterable = client.listSettingRevisions(filter);
//        List<ConfigurationSetting> configurationSettingList1 = new ArrayList<>();
//        List<ConfigurationSetting> configurationSettingList2 = new ArrayList<>();
//
//        configurationSettingPagedIterable.iterator().forEachRemaining(configurationSetting -> configurationSettingList1.add(configurationSetting));
//        assertEquals(numberExpected, configurationSettingList1.size());
//
//        configurationSettingPagedIterable.iterator().forEachRemaining(configurationSetting -> configurationSettingList2.add(configurationSetting));
//        assertEquals(numberExpected, configurationSettingList2.size());
//
//        assertArrayEquals(configurationSettingList1.toArray(), configurationSettingList2.toArray());
//    }
//
//    /**
//     * Verifies that, given a ton of existing settings, we can list the ConfigurationSettings using pagination
//     * (ie. where 'nextLink' has a URL pointing to the next page of results.)
//     */
//    public void listSettingsWithPagination() {
//        final int numberExpected = 50;
//        for (int value = 0; value < numberExpected; value++) {
//            client.setSetting(new ConfigurationSetting().key(keyPrefix + "-" + value).value("myValue").label(labelPrefix));
//        }
//        SettingSelector filter = new SettingSelector().keys(keyPrefix + "-*").labels(labelPrefix);
//
//        assertEquals(numberExpected, client.listSettings(filter).stream().count());
//    }
//
//    /**
//     * Verifies the conditional "GET" scenario where the setting has yet to be updated, resulting in a 304. This GET
//     * scenario will return a setting when the etag provided does not match the one of the current setting.
//     */
//    public void getSettingWhenValueNotUpdated() {
//        final String key = getKey();
//        final ConfigurationSetting expected = new ConfigurationSetting().key(key).value("myValue");
//        final ConfigurationSetting newExpected = new ConfigurationSetting().key(key).value("myNewValue");
//        final ConfigurationSetting block = client.addSetting(expected);
//
//        assertNotNull(block);
//        assertConfigurationEquals(expected, block);
//        assertConfigurationEquals(newExpected, client.setSetting(newExpected));
//    }
//
//    public void deleteAllSettings() {
//
//        client.listSettings(new SettingSelector().keys("*")).forEach(configurationSetting -> {
//            logger.info("Deleting key:label [{}:{}]. isLocked? {}", configurationSetting.key(), configurationSetting.label(), configurationSetting.isLocked());
//            client.deleteSetting(configurationSetting);
//        });
//    }
//}
=======
// Copyright (c) Microsoft Corporation. All rights reserved.
// Licensed under the MIT License.
package com.azure.data.appconfiguration;

import com.azure.core.http.netty.NettyAsyncHttpClientBuilder;
import com.azure.data.appconfiguration.models.ConfigurationSetting;
import com.azure.data.appconfiguration.models.Range;
import com.azure.data.appconfiguration.models.SettingFields;
import com.azure.data.appconfiguration.models.SettingSelector;
import com.azure.core.exception.ResourceModifiedException;
import com.azure.core.exception.ResourceNotFoundException;
import com.azure.core.http.policy.HttpLogDetailLevel;
import com.azure.core.http.policy.RetryPolicy;
import com.azure.core.http.rest.PagedIterable;
import com.azure.core.util.Context;
import com.azure.core.util.logging.ClientLogger;

import java.net.HttpURLConnection;

import java.util.ArrayList;
import java.util.List;
import java.util.stream.Collectors;

import static org.junit.Assert.assertNotNull;
import static org.junit.Assert.assertEquals;
import static org.junit.Assert.assertArrayEquals;

public class ConfigurationClientTest extends ConfigurationClientTestBase {
    private final ClientLogger logger = new ClientLogger(ConfigurationClientTest.class);

    private ConfigurationClient client;

    @Override
    protected void beforeTest() {
        beforeTestSetup();

        if (interceptorManager.isPlaybackMode()) {
            client = clientSetup(credentials -> new ConfigurationClientBuilder()
                .credential(credentials)
                .httpClient(interceptorManager.getPlaybackClient())
                .httpLogDetailLevel(HttpLogDetailLevel.BODY_AND_HEADERS)
                .buildClient());
        } else {
            client = clientSetup(credentials -> new ConfigurationClientBuilder()
                .credential(credentials)
                .httpClient(new NettyAsyncHttpClientBuilder().wiretap(true).build())
                .httpLogDetailLevel(HttpLogDetailLevel.BODY_AND_HEADERS)
                .addPolicy(interceptorManager.getRecordPolicy())
                .addPolicy(new RetryPolicy())
                .buildClient());
        }
    }

    @Override
    protected void afterTest() {
        logger.info("Cleaning up created key values.");
        client.listSettings(new SettingSelector().setKeys(keyPrefix + "*")).forEach(configurationSetting -> {
            logger.info("Deleting key:label [{}:{}]. isLocked? {}", configurationSetting.getKey(), configurationSetting.getLabel(), configurationSetting.isLocked());
            client.deleteSetting(configurationSetting);
        });

        logger.info("Finished cleaning up values.");
    }

    /**
     * Tests that a configuration is able to be added, these are differentiate from each other using a key or key-label identifier.
     */
    public void addSetting() {
        addSettingRunner((expected) -> assertConfigurationEquals(expected, client.addSetting(expected)));
    }

    /**
     * Tests that we cannot add a configuration setting when the key is an empty string.
     */
    public void addSettingEmptyKey() {
        assertRestException(() -> client.addSetting("", "A value"), HttpURLConnection.HTTP_BAD_METHOD);
    }

    /**
     * Tests that we can add configuration settings when value is not null or an empty string.
     */
    public void addSettingEmptyValue() {
        addSettingEmptyValueRunner((setting) -> {
            assertConfigurationEquals(setting, client.addSetting(setting.getKey(), setting.getValue()));
            assertConfigurationEquals(setting, client.getSetting(setting.getKey()));
        });
    }

    /**
     * Verifies that an exception is thrown when null key is passed.
     */
    public void addSettingNullKey() {
        assertRunnableThrowsException(() -> client.addSetting(null, "A Value"), IllegalArgumentException.class);
        assertRunnableThrowsException(() -> client.addSetting(null), NullPointerException.class);
    }

    /**
     * Tests that a configuration cannot be added twice with the same key. This should return a 412 error.
     */
    public void addExistingSetting() {
        addExistingSettingRunner((expected) -> {
            client.addSetting(expected);
            assertRestException(() -> client.addSetting(expected), ResourceModifiedException.class, HttpURLConnection.HTTP_PRECON_FAILED);
        });
    }

    /**
     * Tests that a configuration is able to be added or updated with set.
     * When the configuration is locked updates cannot happen, this will result in a 409.
     */
    public void setSetting() {
        setSettingRunner((expected, update) -> assertConfigurationEquals(expected, client.setSetting(expected)));
    }

    /**
     * Tests that when an etag is passed to set it will only set if the current representation of the setting has the
     * etag. If the set etag doesn't match anything the update won't happen, this will result in a 412. This will
     * prevent set from doing an add as well.
     */
    public void setSettingIfEtag() {
        setSettingIfEtagRunner((initial, update) -> {
            // This etag is not the correct format. It is not the correct hash that the service is expecting.
            assertRestException(() -> client.setSetting(initial.setETag("badEtag")), ResourceNotFoundException.class, HttpURLConnection.HTTP_PRECON_FAILED);

            final String etag = client.addSetting(initial).getETag();

            assertConfigurationEquals(update, client.setSetting(update.setETag(etag)));
            assertRestException(() -> client.setSetting(initial), ResourceNotFoundException.class, HttpURLConnection.HTTP_PRECON_FAILED);
            assertConfigurationEquals(update, client.getSetting(update));
        });
    }

    /**
     * Tests that we cannot set a configuration setting when the key is an empty string.
     */
    public void setSettingEmptyKey() {
        assertRestException(() -> client.setSetting("", "A value"), HttpURLConnection.HTTP_BAD_METHOD);
    }

    /**
     * Tests that we can set configuration settings when value is not null or an empty string.
     * Value is not a required property.
     */
    public void setSettingEmptyValue() {
        setSettingEmptyValueRunner((setting) -> {
            assertConfigurationEquals(setting, client.setSetting(setting.getKey(), setting.getValue()));
            assertConfigurationEquals(setting, client.getSetting(setting.getKey()));
        });
    }

    /**
     * Verifies that an exception is thrown when null key is passed.
     */
    public void setSettingNullKey() {
        assertRunnableThrowsException(() -> client.setSetting(null, "A Value"), IllegalArgumentException.class);
        assertRunnableThrowsException(() -> client.setSetting(null), NullPointerException.class);
    }

    /**
     * Tests that update cannot be done to a non-existent configuration, this will result in a 412.
     * Unlike set update isn't able to create the configuration.
     */
    public void updateNoExistingSetting() {
        updateNoExistingSettingRunner((expected) ->
            assertRestException(() -> client.updateSetting(expected), ResourceNotFoundException.class, HttpURLConnection.HTTP_PRECON_FAILED)
        );
    }

    /**
     * Tests that a configuration is able to be updated when it exists.
     * When the configuration is locked updates cannot happen, this will result in a 409.
     */
    public void updateSetting() {
        updateSettingRunner((initial, update) -> assertConfigurationEquals(initial, client.addSetting(initial)));
    }

    /**
     * Tests that a configuration is able to be updated when it exists with the convenience overload.
     * When the configuration is locked updates cannot happen, this will result in a 409.
     */
    public void updateSettingOverload() {
        updateSettingOverloadRunner((original, updated) -> {
            assertConfigurationEquals(original, client.addSetting(original.getKey(), original.getValue()));
            assertConfigurationEquals(updated, client.updateSetting(updated.getKey(), updated.getValue()));
        });
    }

    /**
     * Tests that when an etag is passed to update it will only update if the current representation of the setting has the etag.
     * If the update etag doesn't match anything the update won't happen, this will result in a 412.
     */
    public void updateSettingIfEtag() {
        updateSettingIfEtagRunner(settings -> {
            final ConfigurationSetting initial = settings.get(0);
            final ConfigurationSetting update = settings.get(1);
            final ConfigurationSetting last = settings.get(2);

            final String initialEtag = client.addSetting(initial).getETag();
            final String updateEtag = client.updateSetting(update).getETag();

            // The setting does not exist in the service yet, so we cannot update it.
            assertRestException(() -> client.updateSetting(new ConfigurationSetting().setKey(last.getKey()).setLabel(last.getLabel()).setValue(last.getValue()).setETag(initialEtag)),
                ResourceNotFoundException.class,
                HttpURLConnection.HTTP_PRECON_FAILED);

            assertConfigurationEquals(update, client.getSetting(update));
            assertConfigurationEquals(last, client.updateSetting(new ConfigurationSetting().setKey(last.getKey()).setLabel(last.getLabel()).setValue(last.getValue()).setETag(updateEtag)));
            assertConfigurationEquals(last, client.getSetting(last));

            assertRestException(() -> client.updateSetting(new ConfigurationSetting().setKey(initial.getKey()).setLabel(initial.getLabel()).setValue(initial.getValue()).setETag(updateEtag)),
                ResourceNotFoundException.class,
                HttpURLConnection.HTTP_PRECON_FAILED);
        });
    }

    /**
     * Verifies that an exception is thrown when null key is passed.
     */
    public void updateSettingNullKey() {
        assertRunnableThrowsException(() -> client.updateSetting(null, "A Value"), IllegalArgumentException.class);
        assertRunnableThrowsException(() -> client.updateSetting(null), NullPointerException.class);
    }

    /**
     * Tests that a configuration is able to be retrieved when it exists, whether or not it is locked.
     */
    public void getSetting() {
        getSettingRunner((expected) -> {
            client.addSetting(expected);
            assertConfigurationEquals(expected, client.getSetting(expected));
        });
    }

    /**
     * Tests that attempting to retrieve a non-existent configuration doesn't work, this will result in a 404.
     */
    public void getSettingNotFound() {
        final String key = getKey();
        final ConfigurationSetting neverRetrievedConfiguration = new ConfigurationSetting().setKey(key).setValue("myNeverRetreivedValue");
        final ConfigurationSetting nonExistentLabel = new ConfigurationSetting().setKey(key).setLabel("myNonExistentLabel");

        assertConfigurationEquals(neverRetrievedConfiguration, client.addSetting(neverRetrievedConfiguration));

        assertRestException(() -> client.getSetting("myNonExistentKey"), ResourceNotFoundException.class, HttpURLConnection.HTTP_NOT_FOUND);
        assertRestException(() -> client.getSetting(nonExistentLabel), ResourceNotFoundException.class, HttpURLConnection.HTTP_NOT_FOUND);
    }

    /**
     * Tests that configurations are able to be deleted when they exist.
     * After the configuration has been deleted attempting to get it will result in a 404, the same as if the
     * configuration never existed.
     */
    public void deleteSetting() {
        deleteSettingRunner((expected) -> {
            client.addSetting(expected);
            assertConfigurationEquals(expected, client.getSetting(expected));

            assertConfigurationEquals(expected, client.deleteSetting(expected));
            assertRestException(() -> client.getSetting(expected), ResourceNotFoundException.class, HttpURLConnection.HTTP_NOT_FOUND);
        });
    }

    /**
     * Tests that attempting to delete a non-existent configuration will return a 204.
     */
    public void deleteSettingNotFound() {
        final String key = getKey();
        final ConfigurationSetting neverDeletedConfiguation = new ConfigurationSetting().setKey(key).setValue("myNeverDeletedValue");
        final ConfigurationSetting notFoundDelete = new ConfigurationSetting().setKey(key).setLabel("myNonExistentLabel");

        assertConfigurationEquals(neverDeletedConfiguation, client.addSetting(neverDeletedConfiguation));

        assertConfigurationEquals(null, client.deleteSetting("myNonExistentKey"));
        assertConfigurationEquals(null, client.deleteSettingWithResponse(notFoundDelete, Context.NONE), HttpURLConnection.HTTP_NO_CONTENT);

        assertConfigurationEquals(neverDeletedConfiguation, client.getSetting(neverDeletedConfiguation.getKey()));
    }

    /**
     * Tests that when an etag is passed to delete it will only delete if the current representation of the setting has the etag.
     * If the delete etag doesn't match anything the delete won't happen, this will result in a 412.
     */
    public void deleteSettingWithETag() {
        deleteSettingWithETagRunner((initial, update) -> {
            final ConfigurationSetting initiallyAddedConfig = client.addSetting(initial);
            final ConfigurationSetting updatedConfig = client.updateSetting(update);

            assertConfigurationEquals(update, client.getSetting(initial));
            assertRestException(() -> client.deleteSetting(initiallyAddedConfig), ResourceNotFoundException.class, HttpURLConnection.HTTP_PRECON_FAILED);
            assertConfigurationEquals(update, client.deleteSetting(updatedConfig));
            assertRestException(() -> client.getSetting(initial), ResourceNotFoundException.class, HttpURLConnection.HTTP_NOT_FOUND);
        });
    }

    /**
     * Test the API will not make a delete call without having a key passed, an IllegalArgumentException should be thrown.
     */
    public void deleteSettingNullKey() {
        assertRunnableThrowsException(() -> client.deleteSetting((String) null), IllegalArgumentException.class);
        assertRunnableThrowsException(() -> client.deleteSetting((ConfigurationSetting) null), NullPointerException.class);
    }

    /**
     * Verifies that a ConfigurationSetting can be added with a label, and that we can fetch that ConfigurationSetting
     * from the service when filtering by either its label or just its key.
     */

    public void listWithKeyAndLabel() {
        final String value = "myValue";
        final String key = getKey();
        final String label = getLabel();
        final ConfigurationSetting expected = new ConfigurationSetting().setKey(key).setValue(value).setLabel(label);

        assertConfigurationEquals(expected, client.setSetting(expected));
        assertConfigurationEquals(expected, client.listSettings(new SettingSelector().setKeys(key).setLabels(label)).iterator().next());
        assertConfigurationEquals(expected, client.listSettings(new SettingSelector().setKeys(key)).iterator().next());
    }

    /**
     * Verifies that ConfigurationSettings can be added and that we can fetch those ConfigurationSettings from the
     * service when filtering by their keys.
     */
    public void listWithMultipleKeys() {
        String key = getKey();
        String key2 = getKey();

        listWithMultipleKeysRunner(key, key2, (setting, setting2) -> {
            assertConfigurationEquals(setting, client.addSetting(setting));
            assertConfigurationEquals(setting2, client.addSetting(setting2));

            return client.listSettings(new SettingSelector().setKeys(key, key2));
        });
    }

    /**
     * Verifies that ConfigurationSettings can be added with different labels and that we can fetch those ConfigurationSettings
     * from the service when filtering by their labels.
     */
    public void listWithMultipleLabels() {
        String key = getKey();
        String label = getLabel();
        String label2 = getLabel();

        listWithMultipleLabelsRunner(key, label, label2, (setting, setting2) -> {
            assertConfigurationEquals(setting, client.addSetting(setting));
            assertConfigurationEquals(setting2, client.addSetting(setting2));

            return client.listSettings(new SettingSelector().setKeys(key).setLabels(label, label2));
        });
    }

    /**
     * Verifies that we can select filter results by key, label, and select fields using SettingSelector.
     */
    public void listSettingsSelectFields() {
        listSettingsSelectFieldsRunner((settings, selector) -> {
            settings.forEach(client::setSetting);
            return client.listSettings(selector);
        });
    }

    /**
     * Verifies that we can get a ConfigurationSetting at the provided accept datetime
     */
    public void listSettingsAcceptDateTime() {
        final String keyName = getKey();
        final ConfigurationSetting original = new ConfigurationSetting().setKey(keyName).setValue("myValue");
        final ConfigurationSetting updated = new ConfigurationSetting().setKey(original.getKey()).setValue("anotherValue");
        final ConfigurationSetting updated2 = new ConfigurationSetting().setKey(original.getKey()).setValue("anotherValue2");

        // Create 3 revisions of the same key.
        try {
            assertConfigurationEquals(original, client.setSetting(original));
            Thread.sleep(2000);
            assertConfigurationEquals(updated, client.setSetting(updated));
            Thread.sleep(2000);
            assertConfigurationEquals(updated2, client.setSetting(updated2));
        } catch (InterruptedException ex) {
            // Do nothing.
        }

        // Gets all versions of this value so we can get the one we want at that particular date.
        List<ConfigurationSetting> revisions = client.listSettingRevisions(new SettingSelector().setKeys(keyName)).stream().collect(Collectors.toList());

        assertNotNull(revisions);
        assertEquals(3, revisions.size());

        // We want to fetch the configuration setting when we first updated its value.
        SettingSelector options = new SettingSelector().setKeys(keyName).setAcceptDatetime(revisions.get(1).getLastModified());
        assertConfigurationEquals(updated, (client.listSettings(options).stream().collect(Collectors.toList())).get(0));
    }

    /**
     * Verifies that we can get all of the revisions for this ConfigurationSetting. Then verifies that we can select
     * specific fields.
     */
    public void listRevisions() {
        final String keyName = getKey();
        final ConfigurationSetting original = new ConfigurationSetting().setKey(keyName).setValue("myValue");
        final ConfigurationSetting updated = new ConfigurationSetting().setKey(original.getKey()).setValue("anotherValue");
        final ConfigurationSetting updated2 = new ConfigurationSetting().setKey(original.getKey()).setValue("anotherValue2");

        // Create 3 revisions of the same key.
        assertConfigurationEquals(original, client.setSetting(original));
        assertConfigurationEquals(updated, client.setSetting(updated));
        assertConfigurationEquals(updated2, client.setSetting(updated2));

        // Get all revisions for a key, they are listed in descending order.
        List<ConfigurationSetting> revisions = client.listSettingRevisions(new SettingSelector().setKeys(keyName)).stream().collect(Collectors.toList());
        assertConfigurationEquals(updated2, revisions.get(0));
        assertConfigurationEquals(updated, revisions.get(1));
        assertConfigurationEquals(original, revisions.get(2));

        // Verifies that we can select specific fields.
        revisions = client.listSettingRevisions(new SettingSelector().setKeys(keyName).setFields(SettingFields.KEY, SettingFields.ETAG)).stream().collect(Collectors.toList());
        validateListRevisions(updated2, revisions.get(0));
        validateListRevisions(updated, revisions.get(1));
        validateListRevisions(original, revisions.get(2));
    }

    /**
     * Verifies that we can get all the revisions for all settings with the specified keys.
     */
    public void listRevisionsWithMultipleKeys() {
        String key = getKey();
        String key2 = getKey();

        listRevisionsWithMultipleKeysRunner(key, key2, (testInput) -> {
            assertConfigurationEquals(testInput.get(0), client.addSetting(testInput.get(0)));
            assertConfigurationEquals(testInput.get(1), client.updateSetting(testInput.get(1)));
            assertConfigurationEquals(testInput.get(2), client.addSetting(testInput.get(2)));
            assertConfigurationEquals(testInput.get(3), client.updateSetting(testInput.get(3)));

            return client.listSettingRevisions(new SettingSelector().setKeys(key, key2));
        });
    }

    /**
     * Verifies that we can get all revisions for all settings with the specified labels.
     */
    public void listRevisionsWithMultipleLabels() {
        String key = getKey();
        String label = getLabel();
        String label2 = getLabel();

        listRevisionsWithMultipleLabelsRunner(key, label, label2, (testInput) -> {
            assertConfigurationEquals(testInput.get(0), client.addSetting(testInput.get(0)));
            assertConfigurationEquals(testInput.get(1), client.updateSetting(testInput.get(1)));
            assertConfigurationEquals(testInput.get(2), client.addSetting(testInput.get(2)));
            assertConfigurationEquals(testInput.get(3), client.updateSetting(testInput.get(3)));

            return client.listSettingRevisions(new SettingSelector().setKeys(key).setLabels(label, label2));
        });
    }

    /**
     * Verifies that the range header for revision selections returns the expected values.
     */
    public void listRevisionsWithRange() {
        final String key = getKey();
        final ConfigurationSetting original = new ConfigurationSetting().setKey(key).setValue("myValue");
        final ConfigurationSetting updated = new ConfigurationSetting().setKey(original.getKey()).setValue("anotherValue");
        final ConfigurationSetting updated2 = new ConfigurationSetting().setKey(original.getKey()).setValue("anotherValue2");

        assertConfigurationEquals(original, client.addSetting(original));
        assertConfigurationEquals(updated, client.updateSetting(updated));
        assertConfigurationEquals(updated2, client.updateSetting(updated2));

        List<ConfigurationSetting> revisions = client.listSettingRevisions(new SettingSelector().setKeys(key).setRange(new Range(1, 2))).stream().collect(Collectors.toList());
        assertConfigurationEquals(updated, revisions.get(0));
        assertConfigurationEquals(original, revisions.get(1));
    }

    /**
     * Verifies that an exception will be thrown from the service if it cannot satisfy the range request.
     */
    @Override
    public void listRevisionsInvalidRange() {
        final String key = getKey();
        final ConfigurationSetting original = new ConfigurationSetting().setKey(key).setValue("myValue");

        assertConfigurationEquals(original, client.addSetting(original));
        assertRestException(() -> client.listSettingRevisions(new SettingSelector().setKeys(key).setRange(new Range(0, 10))),
            416); // REQUESTED_RANGE_NOT_SATISFIABLE
    }

    /**
     * Verifies that we can get a subset of revisions based on the "acceptDateTime"
     */
    public void listRevisionsAcceptDateTime() {
        final String keyName = getKey();
        final ConfigurationSetting original = new ConfigurationSetting().setKey(keyName).setValue("myValue");
        final ConfigurationSetting updated = new ConfigurationSetting().setKey(original.getKey()).setValue("anotherValue");
        final ConfigurationSetting updated2 = new ConfigurationSetting().setKey(original.getKey()).setValue("anotherValue2");

        // Create 3 revisions of the same key.
        try {
            assertConfigurationEquals(original, client.setSetting(original));
            Thread.sleep(2000);
            assertConfigurationEquals(updated, client.setSetting(updated));
            Thread.sleep(2000);
            assertConfigurationEquals(updated2, client.setSetting(updated2));
        } catch (InterruptedException ex) {
            // Do nothing.
        }

        // Gets all versions of this value.
        List<ConfigurationSetting> revisions = client.listSettingRevisions(new SettingSelector().setKeys(keyName)).stream().collect(Collectors.toList());

        assertNotNull(revisions);
        assertEquals(3, revisions.size());

        // We want to fetch all the revisions that existed up and including when the first revision was created.
        // Revisions are returned in descending order from creation date.
        SettingSelector options = new SettingSelector().setKeys(keyName).setAcceptDatetime(revisions.get(1).getLastModified());
        revisions = client.listSettingRevisions(options).stream().collect(Collectors.toList());
        assertConfigurationEquals(updated, revisions.get(0));
        assertConfigurationEquals(original, revisions.get(1));
    }

    /**
     * Verifies that, given a ton of revisions, we can list the revisions ConfigurationSettings using pagination
     * (ie. where 'nextLink' has a URL pointing to the next page of results.)
     */
    public void listRevisionsWithPagination() {
        final int numberExpected = 50;
        for (int value = 0; value < numberExpected; value++) {
            client.setSetting(new ConfigurationSetting().setKey(keyPrefix).setValue("myValue" + value).setLabel(labelPrefix));
        }

        SettingSelector filter = new SettingSelector().setKeys(keyPrefix).setLabels(labelPrefix);
        assertEquals(numberExpected, client.listSettingRevisions(filter).stream().collect(Collectors.toList()).size());
    }

    /**
     * Verifies that, given a ton of revisions, we can process {@link java.util.stream.Stream} multiple time and get same result.
     * (ie. where 'nextLink' has a URL pointing to the next page of results.)
     */
    public void listRevisionsWithPaginationAndRepeatStream() {
        final int numberExpected = 50;
        for (int value = 0; value < numberExpected; value++) {
            client.setSetting(new ConfigurationSetting().setKey(keyPrefix).setValue("myValue" + value).setLabel(labelPrefix));
        }

        SettingSelector filter = new SettingSelector().setKeys(keyPrefix).setLabels(labelPrefix);
        PagedIterable<ConfigurationSetting> configurationSettingPagedIterable = client.listSettingRevisions(filter);
        assertEquals(numberExpected, configurationSettingPagedIterable.stream().collect(Collectors.toList()).size());

        assertEquals(numberExpected, configurationSettingPagedIterable.stream().collect(Collectors.toList()).size());
    }

    /**
     * Verifies that, given a ton of revisions, we can iterate over multiple time and get same result.
     * (ie. where 'nextLink' has a URL pointing to the next page of results.)
     */
    public void listRevisionsWithPaginationAndRepeatIterator() {
        final int numberExpected = 50;
        for (int value = 0; value < numberExpected; value++) {
            client.setSetting(new ConfigurationSetting().setKey(keyPrefix).setValue("myValue" + value).setLabel(labelPrefix));
        }

        SettingSelector filter = new SettingSelector().setKeys(keyPrefix).setLabels(labelPrefix);

        PagedIterable<ConfigurationSetting> configurationSettingPagedIterable = client.listSettingRevisions(filter);
        List<ConfigurationSetting> configurationSettingList1 = new ArrayList<>();
        List<ConfigurationSetting> configurationSettingList2 = new ArrayList<>();

        configurationSettingPagedIterable.iterator().forEachRemaining(configurationSetting -> configurationSettingList1.add(configurationSetting));
        assertEquals(numberExpected, configurationSettingList1.size());

        configurationSettingPagedIterable.iterator().forEachRemaining(configurationSetting -> configurationSettingList2.add(configurationSetting));
        assertEquals(numberExpected, configurationSettingList2.size());

        assertArrayEquals(configurationSettingList1.toArray(), configurationSettingList2.toArray());
    }

    /**
     * Verifies that, given a ton of existing settings, we can list the ConfigurationSettings using pagination
     * (ie. where 'nextLink' has a URL pointing to the next page of results.)
     */
    public void listSettingsWithPagination() {
        final int numberExpected = 50;
        for (int value = 0; value < numberExpected; value++) {
            client.setSetting(new ConfigurationSetting().setKey(keyPrefix + "-" + value).setValue("myValue").setLabel(labelPrefix));
        }
        SettingSelector filter = new SettingSelector().setKeys(keyPrefix + "-*").setLabels(labelPrefix);

        assertEquals(numberExpected, client.listSettings(filter).stream().count());
    }

    /**
     * Verifies the conditional "GET" scenario where the setting has yet to be updated, resulting in a 304. This GET
     * scenario will return a setting when the etag provided does not match the one of the current setting.
     */
    public void getSettingWhenValueNotUpdated() {
        final String key = getKey();
        final ConfigurationSetting expected = new ConfigurationSetting().setKey(key).setValue("myValue");
        final ConfigurationSetting newExpected = new ConfigurationSetting().setKey(key).setValue("myNewValue");
        final ConfigurationSetting block = client.addSetting(expected);

        assertNotNull(block);
        assertConfigurationEquals(expected, block);
        assertConfigurationEquals(newExpected, client.setSetting(newExpected));
    }

    public void deleteAllSettings() {

        client.listSettings(new SettingSelector().setKeys("*")).forEach(configurationSetting -> {
            logger.info("Deleting key:label [{}:{}]. isLocked? {}", configurationSetting.getKey(), configurationSetting.getLabel(), configurationSetting.isLocked());
            client.deleteSetting(configurationSetting);
        });
    }
}
>>>>>>> d748c4bb
<|MERGE_RESOLUTION|>--- conflicted
+++ resolved
@@ -1,618 +1,3 @@
-<<<<<<< HEAD
-//// Copyright (c) Microsoft Corporation. All rights reserved.
-//// Licensed under the MIT License.
-//package com.azure.data.appconfiguration;
-//
-//import com.azure.core.http.netty.NettyAsyncHttpClientBuilder;
-//import com.azure.data.appconfiguration.models.ConfigurationSetting;
-//import com.azure.data.appconfiguration.models.Range;
-//import com.azure.data.appconfiguration.models.SettingFields;
-//import com.azure.data.appconfiguration.models.SettingSelector;
-//import com.azure.core.exception.ResourceModifiedException;
-//import com.azure.core.exception.ResourceNotFoundException;
-//import com.azure.core.http.policy.HttpLogDetailLevel;
-//import com.azure.core.http.policy.RetryPolicy;
-//import com.azure.core.http.rest.PagedIterable;
-//import com.azure.core.util.Context;
-//import com.azure.core.util.logging.ClientLogger;
-//
-//import java.net.HttpURLConnection;
-//
-//import java.util.ArrayList;
-//import java.util.List;
-//import java.util.stream.Collectors;
-//
-//import static org.junit.Assert.assertNotNull;
-//import static org.junit.Assert.assertEquals;
-//import static org.junit.Assert.assertArrayEquals;
-//
-//public class ConfigurationClientTest extends ConfigurationClientTestBase {
-//    private final ClientLogger logger = new ClientLogger(ConfigurationClientTest.class);
-//
-//    private ConfigurationClient client;
-//
-//    @Override
-//    protected void beforeTest() {
-//        beforeTestSetup();
-//
-//        if (interceptorManager.isPlaybackMode()) {
-//            client = clientSetup(credentials -> new ConfigurationClientBuilder()
-//                .credential(credentials)
-//                .httpClient(interceptorManager.getPlaybackClient())
-//                .httpLogDetailLevel(HttpLogDetailLevel.BODY_AND_HEADERS)
-//                .buildClient());
-//        } else {
-//            client = clientSetup(credentials -> new ConfigurationClientBuilder()
-//                .credential(credentials)
-//                .httpClient(new NettyAsyncHttpClientBuilder().wiretap(true).build())
-//                .httpLogDetailLevel(HttpLogDetailLevel.BODY_AND_HEADERS)
-//                .addPolicy(interceptorManager.getRecordPolicy())
-//                .addPolicy(new RetryPolicy())
-//                .buildClient());
-//        }
-//    }
-//
-//    @Override
-//    protected void afterTest() {
-//        logger.info("Cleaning up created key values.");
-//        client.listSettings(new SettingSelector().keys(keyPrefix + "*")).forEach(configurationSetting -> {
-//            logger.info("Deleting key:label [{}:{}]. isLocked? {}", configurationSetting.key(), configurationSetting.label(), configurationSetting.isLocked());
-//            client.deleteSetting(configurationSetting);
-//        });
-//
-//        logger.info("Finished cleaning up values.");
-//    }
-//
-//    /**
-//     * Tests that a configuration is able to be added, these are differentiate from each other using a key or key-label identifier.
-//     */
-//    public void addSetting() {
-//        addSettingRunner((expected) -> assertConfigurationEquals(expected, client.addSetting(expected)));
-//    }
-//
-//    /**
-//     * Tests that we cannot add a configuration setting when the key is an empty string.
-//     */
-//    public void addSettingEmptyKey() {
-//        assertRestException(() -> client.addSetting("", "A value"), HttpURLConnection.HTTP_BAD_METHOD);
-//    }
-//
-//    /**
-//     * Tests that we can add configuration settings when value is not null or an empty string.
-//     */
-//    public void addSettingEmptyValue() {
-//        addSettingEmptyValueRunner((setting) -> {
-//            assertConfigurationEquals(setting, client.addSetting(setting.key(), setting.value()));
-//            assertConfigurationEquals(setting, client.getSetting(setting.key()));
-//        });
-//    }
-//
-//    /**
-//     * Verifies that an exception is thrown when null key is passed.
-//     */
-//    public void addSettingNullKey() {
-//        assertRunnableThrowsException(() -> client.addSetting(null, "A Value"), IllegalArgumentException.class);
-//        assertRunnableThrowsException(() -> client.addSetting(null), NullPointerException.class);
-//    }
-//
-//    /**
-//     * Tests that a configuration cannot be added twice with the same key. This should return a 412 error.
-//     */
-//    public void addExistingSetting() {
-//        addExistingSettingRunner((expected) -> {
-//            client.addSetting(expected);
-//            assertRestException(() -> client.addSetting(expected), ResourceModifiedException.class, HttpURLConnection.HTTP_PRECON_FAILED);
-//        });
-//    }
-//
-//    /**
-//     * Tests that a configuration is able to be added or updated with set.
-//     * When the configuration is locked updates cannot happen, this will result in a 409.
-//     */
-//    public void setSetting() {
-//        setSettingRunner((expected, update) -> assertConfigurationEquals(expected, client.setSetting(expected)));
-//    }
-//
-//    /**
-//     * Tests that when an etag is passed to set it will only set if the current representation of the setting has the
-//     * etag. If the set etag doesn't match anything the update won't happen, this will result in a 412. This will
-//     * prevent set from doing an add as well.
-//     */
-//    public void setSettingIfEtag() {
-//        setSettingIfEtagRunner((initial, update) -> {
-//            // This etag is not the correct format. It is not the correct hash that the service is expecting.
-//            assertRestException(() -> client.setSetting(initial.etag("badEtag")), ResourceNotFoundException.class, HttpURLConnection.HTTP_PRECON_FAILED);
-//
-//            final String etag = client.addSetting(initial).etag();
-//
-//            assertConfigurationEquals(update, client.setSetting(update.etag(etag)));
-//            assertRestException(() -> client.setSetting(initial), ResourceNotFoundException.class, HttpURLConnection.HTTP_PRECON_FAILED);
-//            assertConfigurationEquals(update, client.getSetting(update));
-//        });
-//    }
-//
-//    /**
-//     * Tests that we cannot set a configuration setting when the key is an empty string.
-//     */
-//    public void setSettingEmptyKey() {
-//        assertRestException(() -> client.setSetting("", "A value"), HttpURLConnection.HTTP_BAD_METHOD);
-//    }
-//
-//    /**
-//     * Tests that we can set configuration settings when value is not null or an empty string.
-//     * Value is not a required property.
-//     */
-//    public void setSettingEmptyValue() {
-//        setSettingEmptyValueRunner((setting) -> {
-//            assertConfigurationEquals(setting, client.setSetting(setting.key(), setting.value()));
-//            assertConfigurationEquals(setting, client.getSetting(setting.key()));
-//        });
-//    }
-//
-//    /**
-//     * Verifies that an exception is thrown when null key is passed.
-//     */
-//    public void setSettingNullKey() {
-//        assertRunnableThrowsException(() -> client.setSetting(null, "A Value"), IllegalArgumentException.class);
-//        assertRunnableThrowsException(() -> client.setSetting(null), NullPointerException.class);
-//    }
-//
-//    /**
-//     * Tests that update cannot be done to a non-existent configuration, this will result in a 412.
-//     * Unlike set update isn't able to create the configuration.
-//     */
-//    public void updateNoExistingSetting() {
-//        updateNoExistingSettingRunner((expected) ->
-//            assertRestException(() -> client.updateSetting(expected), ResourceNotFoundException.class, HttpURLConnection.HTTP_PRECON_FAILED)
-//        );
-//    }
-//
-//    /**
-//     * Tests that a configuration is able to be updated when it exists.
-//     * When the configuration is locked updates cannot happen, this will result in a 409.
-//     */
-//    public void updateSetting() {
-//        updateSettingRunner((initial, update) -> assertConfigurationEquals(initial, client.addSetting(initial)));
-//    }
-//
-//    /**
-//     * Tests that a configuration is able to be updated when it exists with the convenience overload.
-//     * When the configuration is locked updates cannot happen, this will result in a 409.
-//     */
-//    public void updateSettingOverload() {
-//        updateSettingOverloadRunner((original, updated) -> {
-//            assertConfigurationEquals(original, client.addSetting(original.key(), original.value()));
-//            assertConfigurationEquals(updated, client.updateSetting(updated.key(), updated.value()));
-//        });
-//    }
-//
-//    /**
-//     * Tests that when an etag is passed to update it will only update if the current representation of the setting has the etag.
-//     * If the update etag doesn't match anything the update won't happen, this will result in a 412.
-//     */
-//    public void updateSettingIfEtag() {
-//        updateSettingIfEtagRunner(settings -> {
-//            final ConfigurationSetting initial = settings.get(0);
-//            final ConfigurationSetting update = settings.get(1);
-//            final ConfigurationSetting last = settings.get(2);
-//
-//            final String initialEtag = client.addSetting(initial).etag();
-//            final String updateEtag = client.updateSetting(update).etag();
-//
-//            // The setting does not exist in the service yet, so we cannot update it.
-//            assertRestException(() -> client.updateSetting(new ConfigurationSetting().key(last.key()).label(last.label()).value(last.value()).etag(initialEtag)),
-//                ResourceNotFoundException.class,
-//                HttpURLConnection.HTTP_PRECON_FAILED);
-//
-//            assertConfigurationEquals(update, client.getSetting(update));
-//            assertConfigurationEquals(last, client.updateSetting(new ConfigurationSetting().key(last.key()).label(last.label()).value(last.value()).etag(updateEtag)));
-//            assertConfigurationEquals(last, client.getSetting(last));
-//
-//            assertRestException(() -> client.updateSetting(new ConfigurationSetting().key(initial.key()).label(initial.label()).value(initial.value()).etag(updateEtag)),
-//                ResourceNotFoundException.class,
-//                HttpURLConnection.HTTP_PRECON_FAILED);
-//        });
-//    }
-//
-//    /**
-//     * Verifies that an exception is thrown when null key is passed.
-//     */
-//    public void updateSettingNullKey() {
-//        assertRunnableThrowsException(() -> client.updateSetting(null, "A Value"), IllegalArgumentException.class);
-//        assertRunnableThrowsException(() -> client.updateSetting(null), NullPointerException.class);
-//    }
-//
-//    /**
-//     * Tests that a configuration is able to be retrieved when it exists, whether or not it is locked.
-//     */
-//    public void getSetting() {
-//        getSettingRunner((expected) -> {
-//            client.addSetting(expected);
-//            assertConfigurationEquals(expected, client.getSetting(expected));
-//        });
-//    }
-//
-//    /**
-//     * Tests that attempting to retrieve a non-existent configuration doesn't work, this will result in a 404.
-//     */
-//    public void getSettingNotFound() {
-//        final String key = getKey();
-//        final ConfigurationSetting neverRetrievedConfiguration = new ConfigurationSetting().key(key).value("myNeverRetreivedValue");
-//        final ConfigurationSetting nonExistentLabel = new ConfigurationSetting().key(key).label("myNonExistentLabel");
-//
-//        assertConfigurationEquals(neverRetrievedConfiguration, client.addSetting(neverRetrievedConfiguration));
-//
-//        assertRestException(() -> client.getSetting("myNonExistentKey"), ResourceNotFoundException.class, HttpURLConnection.HTTP_NOT_FOUND);
-//        assertRestException(() -> client.getSetting(nonExistentLabel), ResourceNotFoundException.class, HttpURLConnection.HTTP_NOT_FOUND);
-//    }
-//
-//    /**
-//     * Tests that configurations are able to be deleted when they exist.
-//     * After the configuration has been deleted attempting to get it will result in a 404, the same as if the
-//     * configuration never existed.
-//     */
-//    public void deleteSetting() {
-//        deleteSettingRunner((expected) -> {
-//            client.addSetting(expected);
-//            assertConfigurationEquals(expected, client.getSetting(expected));
-//
-//            assertConfigurationEquals(expected, client.deleteSetting(expected));
-//            assertRestException(() -> client.getSetting(expected), ResourceNotFoundException.class, HttpURLConnection.HTTP_NOT_FOUND);
-//        });
-//    }
-//
-//    /**
-//     * Tests that attempting to delete a non-existent configuration will return a 204.
-//     */
-//    public void deleteSettingNotFound() {
-//        final String key = getKey();
-//        final ConfigurationSetting neverDeletedConfiguation = new ConfigurationSetting().key(key).value("myNeverDeletedValue");
-//        final ConfigurationSetting notFoundDelete = new ConfigurationSetting().key(key).label("myNonExistentLabel");
-//
-//        assertConfigurationEquals(neverDeletedConfiguation, client.addSetting(neverDeletedConfiguation));
-//
-//        assertConfigurationEquals(null, client.deleteSetting("myNonExistentKey"));
-//        assertConfigurationEquals(null, client.deleteSettingWithResponse(notFoundDelete, Context.NONE), HttpURLConnection.HTTP_NO_CONTENT);
-//
-//        assertConfigurationEquals(neverDeletedConfiguation, client.getSetting(neverDeletedConfiguation.key()));
-//    }
-//
-//    /**
-//     * Tests that when an etag is passed to delete it will only delete if the current representation of the setting has the etag.
-//     * If the delete etag doesn't match anything the delete won't happen, this will result in a 412.
-//     */
-//    public void deleteSettingWithETag() {
-//        deleteSettingWithETagRunner((initial, update) -> {
-//            final ConfigurationSetting initiallyAddedConfig = client.addSetting(initial);
-//            final ConfigurationSetting updatedConfig = client.updateSetting(update);
-//
-//            assertConfigurationEquals(update, client.getSetting(initial));
-//            assertRestException(() -> client.deleteSetting(initiallyAddedConfig), ResourceNotFoundException.class, HttpURLConnection.HTTP_PRECON_FAILED);
-//            assertConfigurationEquals(update, client.deleteSetting(updatedConfig));
-//            assertRestException(() -> client.getSetting(initial), ResourceNotFoundException.class, HttpURLConnection.HTTP_NOT_FOUND);
-//        });
-//    }
-//
-//    /**
-//     * Test the API will not make a delete call without having a key passed, an IllegalArgumentException should be thrown.
-//     */
-//    public void deleteSettingNullKey() {
-//        assertRunnableThrowsException(() -> client.deleteSetting((String) null), IllegalArgumentException.class);
-//        assertRunnableThrowsException(() -> client.deleteSetting((ConfigurationSetting) null), NullPointerException.class);
-//    }
-//
-//    /**
-//     * Verifies that a ConfigurationSetting can be added with a label, and that we can fetch that ConfigurationSetting
-//     * from the service when filtering by either its label or just its key.
-//     */
-//
-//    public void listWithKeyAndLabel() {
-//        final String value = "myValue";
-//        final String key = getKey();
-//        final String label = getLabel();
-//        final ConfigurationSetting expected = new ConfigurationSetting().key(key).value(value).label(label);
-//
-//        assertConfigurationEquals(expected, client.setSetting(expected));
-//        assertConfigurationEquals(expected, client.listSettings(new SettingSelector().keys(key).labels(label)).iterator().next());
-//        assertConfigurationEquals(expected, client.listSettings(new SettingSelector().keys(key)).iterator().next());
-//    }
-//
-//    /**
-//     * Verifies that ConfigurationSettings can be added and that we can fetch those ConfigurationSettings from the
-//     * service when filtering by their keys.
-//     */
-//    public void listWithMultipleKeys() {
-//        String key = getKey();
-//        String key2 = getKey();
-//
-//        listWithMultipleKeysRunner(key, key2, (setting, setting2) -> {
-//            assertConfigurationEquals(setting, client.addSetting(setting));
-//            assertConfigurationEquals(setting2, client.addSetting(setting2));
-//
-//            return client.listSettings(new SettingSelector().keys(key, key2));
-//        });
-//    }
-//
-//    /**
-//     * Verifies that ConfigurationSettings can be added with different labels and that we can fetch those ConfigurationSettings
-//     * from the service when filtering by their labels.
-//     */
-//    public void listWithMultipleLabels() {
-//        String key = getKey();
-//        String label = getLabel();
-//        String label2 = getLabel();
-//
-//        listWithMultipleLabelsRunner(key, label, label2, (setting, setting2) -> {
-//            assertConfigurationEquals(setting, client.addSetting(setting));
-//            assertConfigurationEquals(setting2, client.addSetting(setting2));
-//
-//            return client.listSettings(new SettingSelector().keys(key).labels(label, label2));
-//        });
-//    }
-//
-//    /**
-//     * Verifies that we can select filter results by key, label, and select fields using SettingSelector.
-//     */
-//    public void listSettingsSelectFields() {
-//        listSettingsSelectFieldsRunner((settings, selector) -> {
-//            settings.forEach(client::setSetting);
-//            return client.listSettings(selector);
-//        });
-//    }
-//
-//    /**
-//     * Verifies that we can get a ConfigurationSetting at the provided accept datetime
-//     */
-//    public void listSettingsAcceptDateTime() {
-//        final String keyName = getKey();
-//        final ConfigurationSetting original = new ConfigurationSetting().key(keyName).value("myValue");
-//        final ConfigurationSetting updated = new ConfigurationSetting().key(original.key()).value("anotherValue");
-//        final ConfigurationSetting updated2 = new ConfigurationSetting().key(original.key()).value("anotherValue2");
-//
-//        // Create 3 revisions of the same key.
-//        try {
-//            assertConfigurationEquals(original, client.setSetting(original));
-//            Thread.sleep(2000);
-//            assertConfigurationEquals(updated, client.setSetting(updated));
-//            Thread.sleep(2000);
-//            assertConfigurationEquals(updated2, client.setSetting(updated2));
-//        } catch (InterruptedException ex) {
-//            // Do nothing.
-//        }
-//
-//        // Gets all versions of this value so we can get the one we want at that particular date.
-//        List<ConfigurationSetting> revisions = client.listSettingRevisions(new SettingSelector().keys(keyName)).stream().collect(Collectors.toList());
-//
-//        assertNotNull(revisions);
-//        assertEquals(3, revisions.size());
-//
-//        // We want to fetch the configuration setting when we first updated its value.
-//        SettingSelector options = new SettingSelector().keys(keyName).acceptDatetime(revisions.get(1).lastModified());
-//        assertConfigurationEquals(updated, (client.listSettings(options).stream().collect(Collectors.toList())).get(0));
-//    }
-//
-//    /**
-//     * Verifies that we can get all of the revisions for this ConfigurationSetting. Then verifies that we can select
-//     * specific fields.
-//     */
-//    public void listRevisions() {
-//        final String keyName = getKey();
-//        final ConfigurationSetting original = new ConfigurationSetting().key(keyName).value("myValue");
-//        final ConfigurationSetting updated = new ConfigurationSetting().key(original.key()).value("anotherValue");
-//        final ConfigurationSetting updated2 = new ConfigurationSetting().key(original.key()).value("anotherValue2");
-//
-//        // Create 3 revisions of the same key.
-//        assertConfigurationEquals(original, client.setSetting(original));
-//        assertConfigurationEquals(updated, client.setSetting(updated));
-//        assertConfigurationEquals(updated2, client.setSetting(updated2));
-//
-//        // Get all revisions for a key, they are listed in descending order.
-//        List<ConfigurationSetting> revisions = client.listSettingRevisions(new SettingSelector().keys(keyName)).stream().collect(Collectors.toList());
-//        assertConfigurationEquals(updated2, revisions.get(0));
-//        assertConfigurationEquals(updated, revisions.get(1));
-//        assertConfigurationEquals(original, revisions.get(2));
-//
-//        // Verifies that we can select specific fields.
-//        revisions = client.listSettingRevisions(new SettingSelector().keys(keyName).fields(SettingFields.KEY, SettingFields.ETAG)).stream().collect(Collectors.toList());
-//        validateListRevisions(updated2, revisions.get(0));
-//        validateListRevisions(updated, revisions.get(1));
-//        validateListRevisions(original, revisions.get(2));
-//    }
-//
-//    /**
-//     * Verifies that we can get all the revisions for all settings with the specified keys.
-//     */
-//    public void listRevisionsWithMultipleKeys() {
-//        String key = getKey();
-//        String key2 = getKey();
-//
-//        listRevisionsWithMultipleKeysRunner(key, key2, (testInput) -> {
-//            assertConfigurationEquals(testInput.get(0), client.addSetting(testInput.get(0)));
-//            assertConfigurationEquals(testInput.get(1), client.updateSetting(testInput.get(1)));
-//            assertConfigurationEquals(testInput.get(2), client.addSetting(testInput.get(2)));
-//            assertConfigurationEquals(testInput.get(3), client.updateSetting(testInput.get(3)));
-//
-//            return client.listSettingRevisions(new SettingSelector().keys(key, key2));
-//        });
-//    }
-//
-//    /**
-//     * Verifies that we can get all revisions for all settings with the specified labels.
-//     */
-//    public void listRevisionsWithMultipleLabels() {
-//        String key = getKey();
-//        String label = getLabel();
-//        String label2 = getLabel();
-//
-//        listRevisionsWithMultipleLabelsRunner(key, label, label2, (testInput) -> {
-//            assertConfigurationEquals(testInput.get(0), client.addSetting(testInput.get(0)));
-//            assertConfigurationEquals(testInput.get(1), client.updateSetting(testInput.get(1)));
-//            assertConfigurationEquals(testInput.get(2), client.addSetting(testInput.get(2)));
-//            assertConfigurationEquals(testInput.get(3), client.updateSetting(testInput.get(3)));
-//
-//            return client.listSettingRevisions(new SettingSelector().keys(key).labels(label, label2));
-//        });
-//    }
-//
-//    /**
-//     * Verifies that the range header for revision selections returns the expected values.
-//     */
-//    public void listRevisionsWithRange() {
-//        final String key = getKey();
-//        final ConfigurationSetting original = new ConfigurationSetting().key(key).value("myValue");
-//        final ConfigurationSetting updated = new ConfigurationSetting().key(original.key()).value("anotherValue");
-//        final ConfigurationSetting updated2 = new ConfigurationSetting().key(original.key()).value("anotherValue2");
-//
-//        assertConfigurationEquals(original, client.addSetting(original));
-//        assertConfigurationEquals(updated, client.updateSetting(updated));
-//        assertConfigurationEquals(updated2, client.updateSetting(updated2));
-//
-//        List<ConfigurationSetting> revisions = client.listSettingRevisions(new SettingSelector().keys(key).range(new Range(1, 2))).stream().collect(Collectors.toList());
-//        assertConfigurationEquals(updated, revisions.get(0));
-//        assertConfigurationEquals(original, revisions.get(1));
-//    }
-//
-//    /**
-//     * Verifies that an exception will be thrown from the service if it cannot satisfy the range request.
-//     */
-//    @Override
-//    public void listRevisionsInvalidRange() {
-//        final String key = getKey();
-//        final ConfigurationSetting original = new ConfigurationSetting().key(key).value("myValue");
-//
-//        assertConfigurationEquals(original, client.addSetting(original));
-//        assertRestException(() -> client.listSettingRevisions(new SettingSelector().keys(key).range(new Range(0, 10))),
-//            416); // REQUESTED_RANGE_NOT_SATISFIABLE
-//    }
-//
-//    /**
-//     * Verifies that we can get a subset of revisions based on the "acceptDateTime"
-//     */
-//    public void listRevisionsAcceptDateTime() {
-//        final String keyName = getKey();
-//        final ConfigurationSetting original = new ConfigurationSetting().key(keyName).value("myValue");
-//        final ConfigurationSetting updated = new ConfigurationSetting().key(original.key()).value("anotherValue");
-//        final ConfigurationSetting updated2 = new ConfigurationSetting().key(original.key()).value("anotherValue2");
-//
-//        // Create 3 revisions of the same key.
-//        try {
-//            assertConfigurationEquals(original, client.setSetting(original));
-//            Thread.sleep(2000);
-//            assertConfigurationEquals(updated, client.setSetting(updated));
-//            Thread.sleep(2000);
-//            assertConfigurationEquals(updated2, client.setSetting(updated2));
-//        } catch (InterruptedException ex) {
-//            // Do nothing.
-//        }
-//
-//        // Gets all versions of this value.
-//        List<ConfigurationSetting> revisions = client.listSettingRevisions(new SettingSelector().keys(keyName)).stream().collect(Collectors.toList());
-//
-//        assertNotNull(revisions);
-//        assertEquals(3, revisions.size());
-//
-//        // We want to fetch all the revisions that existed up and including when the first revision was created.
-//        // Revisions are returned in descending order from creation date.
-//        SettingSelector options = new SettingSelector().keys(keyName).acceptDatetime(revisions.get(1).lastModified());
-//        revisions = client.listSettingRevisions(options).stream().collect(Collectors.toList());
-//        assertConfigurationEquals(updated, revisions.get(0));
-//        assertConfigurationEquals(original, revisions.get(1));
-//    }
-//
-//    /**
-//     * Verifies that, given a ton of revisions, we can list the revisions ConfigurationSettings using pagination
-//     * (ie. where 'nextLink' has a URL pointing to the next page of results.)
-//     */
-//    public void listRevisionsWithPagination() {
-//        final int numberExpected = 50;
-//        for (int value = 0; value < numberExpected; value++) {
-//            client.setSetting(new ConfigurationSetting().key(keyPrefix).value("myValue" + value).label(labelPrefix));
-//        }
-//
-//        SettingSelector filter = new SettingSelector().keys(keyPrefix).labels(labelPrefix);
-//        assertEquals(numberExpected, client.listSettingRevisions(filter).stream().collect(Collectors.toList()).size());
-//    }
-//
-//    /**
-//     * Verifies that, given a ton of revisions, we can process {@link java.util.stream.Stream} multiple time and get same result.
-//     * (ie. where 'nextLink' has a URL pointing to the next page of results.)
-//     */
-//    public void listRevisionsWithPaginationAndRepeatStream() {
-//        final int numberExpected = 50;
-//        for (int value = 0; value < numberExpected; value++) {
-//            client.setSetting(new ConfigurationSetting().key(keyPrefix).value("myValue" + value).label(labelPrefix));
-//        }
-//
-//        SettingSelector filter = new SettingSelector().keys(keyPrefix).labels(labelPrefix);
-//        PagedIterable<ConfigurationSetting> configurationSettingPagedIterable = client.listSettingRevisions(filter);
-//        assertEquals(numberExpected, configurationSettingPagedIterable.stream().collect(Collectors.toList()).size());
-//
-//        assertEquals(numberExpected, configurationSettingPagedIterable.stream().collect(Collectors.toList()).size());
-//    }
-//
-//    /**
-//     * Verifies that, given a ton of revisions, we can iterate over multiple time and get same result.
-//     * (ie. where 'nextLink' has a URL pointing to the next page of results.)
-//     */
-//    public void listRevisionsWithPaginationAndRepeatIterator() {
-//        final int numberExpected = 50;
-//        for (int value = 0; value < numberExpected; value++) {
-//            client.setSetting(new ConfigurationSetting().key(keyPrefix).value("myValue" + value).label(labelPrefix));
-//        }
-//
-//        SettingSelector filter = new SettingSelector().keys(keyPrefix).labels(labelPrefix);
-//
-//        PagedIterable<ConfigurationSetting> configurationSettingPagedIterable = client.listSettingRevisions(filter);
-//        List<ConfigurationSetting> configurationSettingList1 = new ArrayList<>();
-//        List<ConfigurationSetting> configurationSettingList2 = new ArrayList<>();
-//
-//        configurationSettingPagedIterable.iterator().forEachRemaining(configurationSetting -> configurationSettingList1.add(configurationSetting));
-//        assertEquals(numberExpected, configurationSettingList1.size());
-//
-//        configurationSettingPagedIterable.iterator().forEachRemaining(configurationSetting -> configurationSettingList2.add(configurationSetting));
-//        assertEquals(numberExpected, configurationSettingList2.size());
-//
-//        assertArrayEquals(configurationSettingList1.toArray(), configurationSettingList2.toArray());
-//    }
-//
-//    /**
-//     * Verifies that, given a ton of existing settings, we can list the ConfigurationSettings using pagination
-//     * (ie. where 'nextLink' has a URL pointing to the next page of results.)
-//     */
-//    public void listSettingsWithPagination() {
-//        final int numberExpected = 50;
-//        for (int value = 0; value < numberExpected; value++) {
-//            client.setSetting(new ConfigurationSetting().key(keyPrefix + "-" + value).value("myValue").label(labelPrefix));
-//        }
-//        SettingSelector filter = new SettingSelector().keys(keyPrefix + "-*").labels(labelPrefix);
-//
-//        assertEquals(numberExpected, client.listSettings(filter).stream().count());
-//    }
-//
-//    /**
-//     * Verifies the conditional "GET" scenario where the setting has yet to be updated, resulting in a 304. This GET
-//     * scenario will return a setting when the etag provided does not match the one of the current setting.
-//     */
-//    public void getSettingWhenValueNotUpdated() {
-//        final String key = getKey();
-//        final ConfigurationSetting expected = new ConfigurationSetting().key(key).value("myValue");
-//        final ConfigurationSetting newExpected = new ConfigurationSetting().key(key).value("myNewValue");
-//        final ConfigurationSetting block = client.addSetting(expected);
-//
-//        assertNotNull(block);
-//        assertConfigurationEquals(expected, block);
-//        assertConfigurationEquals(newExpected, client.setSetting(newExpected));
-//    }
-//
-//    public void deleteAllSettings() {
-//
-//        client.listSettings(new SettingSelector().keys("*")).forEach(configurationSetting -> {
-//            logger.info("Deleting key:label [{}:{}]. isLocked? {}", configurationSetting.key(), configurationSetting.label(), configurationSetting.isLocked());
-//            client.deleteSetting(configurationSetting);
-//        });
-//    }
-//}
-=======
 // Copyright (c) Microsoft Corporation. All rights reserved.
 // Licensed under the MIT License.
 package com.azure.data.appconfiguration;
@@ -1225,5 +610,4 @@
             client.deleteSetting(configurationSetting);
         });
     }
-}
->>>>>>> d748c4bb
+}