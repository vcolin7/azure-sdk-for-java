<!--
  ~ Copyright (c) Microsoft Corporation. All rights reserved.
  ~ Licensed under the MIT License.
  -->
<project xmlns="http://maven.apache.org/POM/4.0.0" xmlns:xsi="http://www.w3.org/2001/XMLSchema-instance"
         xsi:schemaLocation="http://maven.apache.org/POM/4.0.0 http://maven.apache.org/xsd/maven-4.0.0.xsd">
  <modelVersion>4.0.0</modelVersion>
  <parent>
    <groupId>io.clientcore</groupId>
    <artifactId>clientcore-parent</artifactId>
    <version>1.0.0-beta.3</version> <!-- {x-version-update;io.clientcore:clientcore-parent;current} -->
    <relativePath>../../parents/clientcore-parent</relativePath>
  </parent>

  <groupId>io.clientcore</groupId>
  <artifactId>http-okhttp3</artifactId>
  <packaging>jar</packaging>
  <version>1.0.0-beta.3</version> <!-- {x-version-update;io.clientcore:http-okhttp3;current} -->

  <name>Java OkHttp3 HTTP Client Library</name>
  <description>This package contains the OkHttp HTTP client plugin for io.clientcore.</description>
  <url>https://github.com/Azure/azure-sdk-for-java</url>

  <licenses>
    <license>
      <name>The MIT License (MIT)</name>
      <url>http://opensource.org/licenses/MIT</url>
      <distribution>repo</distribution>
    </license>
  </licenses>

  <scm>
    <url>https://github.com/Azure/azure-sdk-for-java</url>
    <connection>scm:git:https://github.com/Azure/azure-sdk-for-java.git</connection>
    <developerConnection>scm:git:https://github.com/Azure/azure-sdk-for-java.git</developerConnection>
  </scm>

  <properties>
    <project.build.sourceEncoding>UTF-8</project.build.sourceEncoding>
    <legal><![CDATA[[INFO] Any downloads listed may be third party software.  Microsoft grants you no rights for third party software.]]></legal>
    <jacoco.min.linecoverage>0.80</jacoco.min.linecoverage>
    <jacoco.min.branchcoverage>0.65</jacoco.min.branchcoverage>
    <javaModulesSurefireArgLine>
      --add-exports io.clientcore.core/io.clientcore.core.implementation.http=ALL-UNNAMED
      --add-exports io.clientcore.core/io.clientcore.core.implementation.http.serializer=ALL-UNNAMED
      --add-exports io.clientcore.core/io.clientcore.core.implementation.utils=ALL-UNNAMED

      --add-opens io.clientcore.http.okhttp3/io.clientcore.http.okhttp3=ALL-UNNAMED
      --add-opens io.clientcore.http.okhttp3/io.clientcore.http.okhttp3.implementation=ALL-UNNAMED
    </javaModulesSurefireArgLine>

    <!-- Enables fail on deprecated API usage. -->
    <compiler.failondeprecatedstatus/>

    <javadoc.excludePackageNames>
      io.clientcore.core.annotation,io.clientcore.core.credential,io.clientcore.core.http,io.clientcore.core.http.annotation,io.clientcore.core.http.client,
      io.clientcore.core.http.exception,io.clientcore.core.http.models,io.clientcore.core.http.pipeline,io.clientcore.core.implementation,
      io.clientcore.core.implementation*,io.clientcore.core.models,io.clientcore.core.utils,io.clientcore.core.util*
    </javadoc.excludePackageNames>
  </properties>

  <dependencies>
    <dependency>
      <groupId>io.clientcore</groupId>
      <artifactId>core</artifactId>
<<<<<<< HEAD
      <version>1.0.0-beta.5</version> <!-- {x-version-update;io.clientcore:core;dependency} -->
=======
      <version>1.0.0-beta.9</version> <!-- {x-version-update;io.clientcore:core;current} -->
>>>>>>> 19fec922
    </dependency>
    <dependency>
      <groupId>com.squareup.okio</groupId>
      <artifactId>okio-jvm</artifactId>
      <version>3.9.1</version> <!-- {x-version-update;com.squareup.okio:okio-jvm;external_dependency} -->
    </dependency>
    <dependency>
      <groupId>com.squareup.okhttp3</groupId>
      <artifactId>okhttp</artifactId>
      <version>4.12.0</version> <!-- {x-version-update;com.squareup.okhttp3:okhttp;external_dependency} -->
      <exclusions>
        <exclusion>
          <groupId>com.squareup.okio</groupId>
          <artifactId>okio</artifactId>
        </exclusion>
      </exclusions>
    </dependency>

    <!-- Test dependencies on core, because we want to run tests inherited from this module using OkHttp -->
    <dependency>
      <groupId>io.clientcore</groupId>
      <artifactId>core</artifactId>
<<<<<<< HEAD
      <version>1.0.0-beta.5</version> <!-- {x-version-update;io.clientcore:core;dependency} -->
=======
      <version>1.0.0-beta.9</version> <!-- {x-version-update;io.clientcore:core;current} -->
>>>>>>> 19fec922
      <type>test-jar</type>
      <scope>test</scope>
    </dependency>
    <dependency>
      <groupId>org.eclipse.jetty</groupId>
      <artifactId>jetty-server</artifactId>
      <version>9.4.56.v20240826</version> <!-- {x-version-update;org.eclipse.jetty:jetty-server;external_dependency} -->
      <scope>test</scope>
    </dependency>
    <dependency>
      <groupId>org.eclipse.jetty</groupId>
      <artifactId>jetty-servlet</artifactId>
      <version>9.4.56.v20240826</version> <!-- {x-version-update;org.eclipse.jetty:jetty-servlet;external_dependency} -->
      <scope>test</scope>
    </dependency>
    <dependency>
      <groupId>org.junit.jupiter</groupId>
      <artifactId>junit-jupiter-api</artifactId>
      <version>5.11.2</version> <!-- {x-version-update;org.junit.jupiter:junit-jupiter-api;external_dependency} -->
      <scope>test</scope>
    </dependency>
    <dependency>
      <groupId>org.junit.jupiter</groupId>
      <artifactId>junit-jupiter-engine</artifactId>
      <version>5.11.2</version> <!-- {x-version-update;org.junit.jupiter:junit-jupiter-engine;external_dependency} -->
      <scope>test</scope>
    </dependency>
    <dependency>
      <groupId>org.junit.jupiter</groupId>
      <artifactId>junit-jupiter-params</artifactId>
      <version>5.11.2</version> <!-- {x-version-update;org.junit.jupiter:junit-jupiter-params;external_dependency} -->
      <scope>test</scope>
    </dependency>
    <dependency>
      <groupId>org.conscrypt</groupId>
      <artifactId>conscrypt-openjdk-uber</artifactId>
      <version>2.5.2</version> <!-- {x-version-update;org.conscrypt:conscrypt-openjdk-uber;external_dependency} -->
      <scope>test</scope>
    </dependency>
  </dependencies>

  <build>
    <plugins>
      <plugin>
        <groupId>org.apache.maven.plugins</groupId>
        <artifactId>maven-enforcer-plugin</artifactId>
        <version>3.5.0</version> <!-- {x-version-update;org.apache.maven.plugins:maven-enforcer-plugin;external_dependency} -->
        <configuration>
          <rules>
            <bannedDependencies>
              <includes>
                <include>com.squareup.okhttp3:okhttp:[4.12.0]</include> <!-- {x-include-update;com.squareup.okhttp3:okhttp;external_dependency} -->
                <include>com.squareup.okio:okio-jvm:[3.9.1]</include> <!-- {x-include-update;com.squareup.okio:okio-jvm;external_dependency} -->
              </includes>
            </bannedDependencies>
          </rules>
        </configuration>
      </plugin>
    </plugins>
  </build>
</project><|MERGE_RESOLUTION|>--- conflicted
+++ resolved
@@ -63,11 +63,7 @@
     <dependency>
       <groupId>io.clientcore</groupId>
       <artifactId>core</artifactId>
-<<<<<<< HEAD
-      <version>1.0.0-beta.5</version> <!-- {x-version-update;io.clientcore:core;dependency} -->
-=======
       <version>1.0.0-beta.9</version> <!-- {x-version-update;io.clientcore:core;current} -->
->>>>>>> 19fec922
     </dependency>
     <dependency>
       <groupId>com.squareup.okio</groupId>
@@ -90,11 +86,7 @@
     <dependency>
       <groupId>io.clientcore</groupId>
       <artifactId>core</artifactId>
-<<<<<<< HEAD
-      <version>1.0.0-beta.5</version> <!-- {x-version-update;io.clientcore:core;dependency} -->
-=======
       <version>1.0.0-beta.9</version> <!-- {x-version-update;io.clientcore:core;current} -->
->>>>>>> 19fec922
       <type>test-jar</type>
       <scope>test</scope>
     </dependency>
