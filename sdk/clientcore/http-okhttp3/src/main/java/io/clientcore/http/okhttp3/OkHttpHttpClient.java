--- conflicted
+++ resolved
@@ -11,19 +11,11 @@
 import io.clientcore.core.http.models.Response;
 import io.clientcore.core.http.models.ServerSentEventListener;
 import io.clientcore.core.instrumentation.logging.ClientLogger;
-<<<<<<< HEAD
-import io.clientcore.core.utils.ServerSentEventUtils;
-import io.clientcore.core.utils.ServerSentResult;
-import io.clientcore.core.models.binarydata.BinaryData;
-import io.clientcore.core.models.binarydata.FileBinaryData;
-import io.clientcore.core.models.binarydata.InputStreamBinaryData;
-=======
 import io.clientcore.core.models.ServerSentResult;
 import io.clientcore.core.models.binarydata.BinaryData;
 import io.clientcore.core.models.binarydata.FileBinaryData;
 import io.clientcore.core.models.binarydata.InputStreamBinaryData;
 import io.clientcore.core.utils.ServerSentEventUtils;
->>>>>>> 19fec922
 import io.clientcore.http.okhttp3.implementation.OkHttpFileRequestBody;
 import io.clientcore.http.okhttp3.implementation.OkHttpInputStreamRequestBody;
 import okhttp3.MediaType;
@@ -34,20 +26,10 @@
 
 import java.io.IOException;
 
-<<<<<<< HEAD
-import static io.clientcore.core.http.models.HttpHeaderName.CONTENT_TYPE;
-import static io.clientcore.core.http.models.HttpMethod.HEAD;
-import static io.clientcore.core.http.models.ResponseBodyMode.BUFFER;
-import static io.clientcore.core.http.models.ResponseBodyMode.IGNORE;
-import static io.clientcore.core.http.models.ResponseBodyMode.STREAM;
-import static io.clientcore.core.utils.ServerSentEventUtils.attemptRetry;
-import static io.clientcore.core.utils.ServerSentEventUtils.processTextEventStream;
-=======
 import static io.clientcore.core.http.models.HttpMethod.HEAD;
 import static io.clientcore.core.utils.ServerSentEventUtils.attemptRetry;
 import static io.clientcore.core.utils.ServerSentEventUtils.processTextEventStream;
 import static io.clientcore.http.okhttp3.implementation.OkHttpToCoreHttpHeadersWrapper.fromOkHttpHeaders;
->>>>>>> 19fec922
 
 /**
  * HttpClient implementation for OkHttp.
@@ -232,18 +214,9 @@
         String contentType = responseHeaders.getValue(HttpHeaderName.CONTENT_TYPE);
 
         if (request.getHttpMethod() == HEAD) {
-<<<<<<< HEAD
-            return IGNORE;
-        } else if (contentType != null
-            && ("application/octet-stream".regionMatches(true, 0, contentType, 0,
-                "application/octet-stream".length()))) {
-
-            return STREAM;
-=======
             return BodyHandling.IGNORE;
         } else if ("application/octet-stream".equalsIgnoreCase(contentType)) {
             return BodyHandling.STREAM;
->>>>>>> 19fec922
         } else {
             return BodyHandling.BUFFER;
         }
