// Copyright (c) Microsoft Corporation. All rights reserved.
// Licensed under the MIT License.

package io.clientcore.http.okhttp3;

import io.clientcore.core.http.client.HttpClient;
import io.clientcore.core.http.models.HttpMethod;
import io.clientcore.core.http.models.HttpRequest;
import io.clientcore.core.http.models.ProxyOptions;
import io.clientcore.core.http.models.Response;
import io.clientcore.core.models.binarydata.BinaryData;
import io.clientcore.core.shared.LocalTestServer;
import io.clientcore.core.shared.TestConfigurationSource;
import io.clientcore.core.utils.SharedExecutorService;
import io.clientcore.core.utils.configuration.Configuration;
<<<<<<< HEAD
import io.clientcore.core.utils.configuration.ConfigurationBuilder;
=======
>>>>>>> 19fec922
import io.clientcore.core.utils.configuration.ConfigurationSource;
import okhttp3.Call;
import okhttp3.ConnectionPool;
import okhttp3.Dispatcher;
import okhttp3.EventListener;
import okhttp3.Interceptor;
import okhttp3.OkHttpClient;
import org.junit.jupiter.api.AfterAll;
import org.junit.jupiter.api.BeforeAll;
import org.junit.jupiter.api.Test;
import org.junit.jupiter.api.parallel.Execution;
import org.junit.jupiter.api.parallel.ExecutionMode;
import org.junit.jupiter.params.ParameterizedTest;
import org.junit.jupiter.params.provider.Arguments;
import org.junit.jupiter.params.provider.MethodSource;

import javax.servlet.ServletException;
import java.io.IOException;
import java.net.InetSocketAddress;
import java.net.Proxy;
import java.time.Duration;
import java.util.ArrayList;
import java.util.Arrays;
import java.util.Collections;
import java.util.List;
import java.util.concurrent.Executors;
import java.util.concurrent.TimeUnit;
import java.util.function.Supplier;
import java.util.stream.Stream;

import static org.junit.jupiter.api.Assertions.assertEquals;
import static org.junit.jupiter.api.Assertions.assertNotNull;
import static org.junit.jupiter.api.Assertions.assertThrows;

/**
 * Tests {@link OkHttpHttpClientBuilder}.
 */
@Execution(ExecutionMode.SAME_THREAD)
public class OkHttpHttpClientBuilderTests {
    private static final String COOKIE_VALIDATOR_PATH = "/cookieValidator";
    private static final String DEFAULT_PATH = "/default";
    private static final String DISPATCHER_PATH = "/dispatcher";
    private static final String REDIRECT_PATH = "/redirect";
    private static final String LOCATION_PATH = "/location";
    private static final String JAVA_SYSTEM_PROXY_PREREQUISITE = "java.net.useSystemProxies";
    private static final String JAVA_NON_PROXY_HOSTS = "http.nonProxyHosts";
    private static final String JAVA_HTTP_PROXY_HOST = "http.proxyHost";
    private static final String JAVA_HTTP_PROXY_PORT = "http.proxyPort";
    private static final String JAVA_HTTP_PROXY_USER = "http.proxyUser";
    private static final String JAVA_HTTP_PROXY_PASSWORD = "http.proxyPassword";
    private static final ConfigurationSource EMPTY_SOURCE = new TestConfigurationSource();

    private static LocalTestServer server;
    private static String cookieValidatorUri;
    private static String defaultUri;
    private static String dispatcherUri;
    private static String locationUri;
    private static String redirectUri;

    @BeforeAll
    public static void startTestServer() {
        server = new LocalTestServer((req, resp, requestBody) -> {
            String path = req.getServletPath();
            boolean get = "GET".equalsIgnoreCase(req.getMethod());

            if (get && COOKIE_VALIDATOR_PATH.equals(path)) {
                boolean hasCookie = req.getCookies() != null
                    && Arrays.stream(req.getCookies())
                        .anyMatch(cookie -> "test".equals(cookie.getName()) && "success".equals(cookie.getValue()));

                if (!hasCookie) {
                    resp.setStatus(400);
                }
            } else if (get && DISPATCHER_PATH.equals(path)) {
                try {
                    Thread.sleep(5000);
                } catch (InterruptedException e) {
                    throw new RuntimeException(e);
                }
            } else if (get && REDIRECT_PATH.equals(path)) {
                resp.setStatus(307);
                resp.setHeader("Location", locationUri);
            } else if (get && (DEFAULT_PATH.equals(path) || LOCATION_PATH.equals(path))) {
                resp.setStatus(200);
            } else {
                throw new ServletException("Unexpected request: " + req.getMethod() + " " + path);
            }
        });

        server.start();

        cookieValidatorUri = server.getHttpUri() + COOKIE_VALIDATOR_PATH;
        defaultUri = server.getHttpUri() + DEFAULT_PATH;
        dispatcherUri = server.getHttpUri() + DISPATCHER_PATH;
        redirectUri = server.getHttpUri() + REDIRECT_PATH;
        locationUri = server.getHttpUri() + LOCATION_PATH;
    }

    @AfterAll
    public static void stopTestServer() {
        if (server != null) {
            server.stop();
        }
    }

    /**
     * Tests that an {@link OkHttpHttpClient} is able to be built from an existing {@link OkHttpClient}.
     */
    @Test
    public void buildClientWithExistingClient() throws IOException {
        OkHttpClient existingClient = new OkHttpClient.Builder()
            .addInterceptor(
                chain -> chain.proceed(chain.request().newBuilder().addHeader("Cookie", "test=success").build()))
            .build();
        HttpClient client = new OkHttpHttpClientBuilder(existingClient).build();

<<<<<<< HEAD
        try (Response<?> response
=======
        try (Response<BinaryData> response
>>>>>>> 19fec922
            = client.send(new HttpRequest().setMethod(HttpMethod.GET).setUri(cookieValidatorUri))) {
            assertEquals(200, response.getStatusCode());
        }
    }

    /**
     * Tests that instantiating an {@link OkHttpHttpClientBuilder} with a {@code null} {@link OkHttpClient} will
     * throw a {@link NullPointerException}.
     */
    @Test
    public void startingWithNullClientThrows() {
        assertThrows(NullPointerException.class, () -> new OkHttpHttpClientBuilder(null));
    }

    /**
     * Tests that adding an {@link Interceptor} is handled correctly.
     */
    @Test
    public void addNetworkInterceptor() throws IOException {
        Interceptor testInterceptor
            = chain -> chain.proceed(chain.request().newBuilder().addHeader("Cookie", "test=success").build());
        HttpClient client = new OkHttpHttpClientBuilder().addNetworkInterceptor(testInterceptor).build();

<<<<<<< HEAD
        try (Response<?> response
=======
        try (Response<BinaryData> response
>>>>>>> 19fec922
            = client.send(new HttpRequest().setMethod(HttpMethod.GET).setUri(cookieValidatorUri))) {
            assertEquals(200, response.getStatusCode());
        }
    }

    /**
     * Tests that adding a {@code null} {@link Interceptor} will throw a {@link NullPointerException}.
     */
    @Test
    public void nullNetworkInterceptorThrows() {
        assertThrows(NullPointerException.class, () -> new OkHttpHttpClientBuilder().addNetworkInterceptor(null));
    }

    /**
     * Tests that the {@link Interceptor interceptors} in the client are replace-able by setting a new list of
     * interceptors.
     */
    @Test
    public void setNetworkInterceptors() throws IOException {
        Interceptor badCookieSetter
            = chain -> chain.proceed(chain.request().newBuilder().addHeader("Cookie", "test=failure").build());
        Interceptor goodCookieSetter
            = chain -> chain.proceed(chain.request().newBuilder().addHeader("Cookie", "test=success").build());
        HttpClient client = new OkHttpHttpClientBuilder().addNetworkInterceptor(badCookieSetter)
            .networkInterceptors(Collections.singletonList(goodCookieSetter))
            .build();

<<<<<<< HEAD
        try (Response<?> response
=======
        try (Response<BinaryData> response
>>>>>>> 19fec922
            = client.send(new HttpRequest().setMethod(HttpMethod.GET).setUri(cookieValidatorUri))) {
            assertEquals(200, response.getStatusCode());
        }
    }

    /**
     * Tests that setting the {@link Interceptor interceptors} to {@code null} will throw a
     * {@link NullPointerException}.
     */
    @Test
    public void nullNetworkInterceptorsThrows() {
        assertThrows(NullPointerException.class, () -> new OkHttpHttpClientBuilder().networkInterceptors(null));
    }

    /**
     * Tests building a client with a given {@code connectionTimeout}.
     */
    @Test
    public void buildWithConnectionTimeout() throws IOException {
        int expectedConnectionTimeoutMillis = 3600 * 1000;
        Interceptor validatorInterceptor = chain -> {
            assertEquals(expectedConnectionTimeoutMillis, chain.connectTimeoutMillis());

            return chain.proceed(chain.request());
        };
        HttpClient client = new OkHttpHttpClientBuilder().addNetworkInterceptor(validatorInterceptor)
            .connectionTimeout(Duration.ofSeconds(3600))
            .build();

<<<<<<< HEAD
        try (Response<?> response = client.send(new HttpRequest().setMethod(HttpMethod.GET).setUri(defaultUri))) {
=======
        try (Response<BinaryData> response
            = client.send(new HttpRequest().setMethod(HttpMethod.GET).setUri(defaultUri))) {
>>>>>>> 19fec922
            assertEquals(200, response.getStatusCode());
        }
    }

    @Test
    public void buildWithFollowRedirectSetToTrue() throws IOException {
        HttpClient client = new OkHttpHttpClientBuilder().followRedirects(true).build();

<<<<<<< HEAD
        try (Response<?> response = client.send(new HttpRequest().setMethod(HttpMethod.GET).setUri(redirectUri))) {
=======
        try (Response<BinaryData> response
            = client.send(new HttpRequest().setMethod(HttpMethod.GET).setUri(redirectUri))) {
>>>>>>> 19fec922
            assertEquals(200, response.getStatusCode());
        }
    }

    @Test
    public void buildWithFollowRedirectSetToFalse() throws IOException {
        HttpClient client = new OkHttpHttpClientBuilder().followRedirects(false).build();

<<<<<<< HEAD
        try (Response<?> response = client.send(new HttpRequest().setMethod(HttpMethod.GET).setUri(redirectUri))) {
=======
        try (Response<BinaryData> response
            = client.send(new HttpRequest().setMethod(HttpMethod.GET).setUri(redirectUri))) {
>>>>>>> 19fec922
            assertEquals(307, response.getStatusCode());
        }
    }

    @Test
    public void buildWithFollowRedirectDefault() throws IOException {
        HttpClient client = new OkHttpHttpClientBuilder().build();

<<<<<<< HEAD
        try (Response<?> response = client.send(new HttpRequest().setMethod(HttpMethod.GET).setUri(redirectUri))) {
=======
        try (Response<BinaryData> response
            = client.send(new HttpRequest().setMethod(HttpMethod.GET).setUri(redirectUri))) {
>>>>>>> 19fec922
            assertEquals(307, response.getStatusCode());
        }
    }

    /**
     * Tests building a client with a given {@code connectionTimeout}.
     */
    @Test
    public void buildWithReadTimeout() throws IOException {
        int expectedReadTimeoutMillis = 3600 * 1000;
        Interceptor validatorInterceptor = chain -> {
            assertEquals(expectedReadTimeoutMillis, chain.readTimeoutMillis());

            return chain.proceed(chain.request());
        };
        HttpClient client = new OkHttpHttpClientBuilder().addNetworkInterceptor(validatorInterceptor)
            .readTimeout(Duration.ofSeconds(3600))
            .build();

<<<<<<< HEAD
        try (Response<?> response = client.send(new HttpRequest().setMethod(HttpMethod.GET).setUri(defaultUri))) {
=======
        try (Response<BinaryData> response
            = client.send(new HttpRequest().setMethod(HttpMethod.GET).setUri(defaultUri))) {
>>>>>>> 19fec922
            assertEquals(200, response.getStatusCode());
        }
    }

    /**
     * Tests building a client with a given {@code callTimeout}.
     */
    @Test
    public void buildWithCallTimeout() throws IOException {
        long expectedCallTimeoutNanos = 3600000000000L;
        Interceptor validatorInterceptor = chain -> {
            assertEquals(expectedCallTimeoutNanos, chain.call().timeout().timeoutNanos());
            return chain.proceed(chain.request());
        };
        HttpClient client = new OkHttpHttpClientBuilder().addNetworkInterceptor(validatorInterceptor)
            .callTimeout(Duration.ofSeconds(3600))
            .build();

<<<<<<< HEAD
        try (Response<?> response = client.send(new HttpRequest().setMethod(HttpMethod.GET).setUri(defaultUri))) {
=======
        try (Response<BinaryData> response
            = client.send(new HttpRequest().setMethod(HttpMethod.GET).setUri(defaultUri))) {
>>>>>>> 19fec922
            assertEquals(200, response.getStatusCode());
        }
    }

    /**
     * Tests building a client with negative callTimeout.
     */
    @Test
    public void throwsWithNegativeCallTimeout() {
        assertThrows(IllegalArgumentException.class,
            () -> new OkHttpHttpClientBuilder().callTimeout(Duration.ofSeconds(-1)));
    }

    /**
     * Tests building a client with default timeouts.
     */
    @Test
    public void buildWithDefaultTimeouts() throws IOException {
        Interceptor validatorInterceptor = chain -> {
            assertEquals(0L, chain.call().timeout().timeoutNanos());
            assertEquals(60000, chain.readTimeoutMillis());
            assertEquals(60000, chain.writeTimeoutMillis());
            assertEquals(10000, chain.connectTimeoutMillis());
            return chain.proceed(chain.request());
        };
        HttpClient client = new OkHttpHttpClientBuilder().addNetworkInterceptor(validatorInterceptor).build();

<<<<<<< HEAD
        try (Response<?> response = client.send(new HttpRequest().setMethod(HttpMethod.GET).setUri(defaultUri))) {
=======
        try (Response<BinaryData> response
            = client.send(new HttpRequest().setMethod(HttpMethod.GET).setUri(defaultUri))) {
>>>>>>> 19fec922
            assertEquals(200, response.getStatusCode());
        }
    }

    /**
     * Tests building a client with a given {@code connectionPool}.
     */
    @Test
    public void buildWithConnectionPool() throws IOException {
        ConnectionPool connectionPool = new ConnectionPool();
        HttpClient client = new OkHttpHttpClientBuilder().connectionPool(connectionPool).build();

<<<<<<< HEAD
        try (Response<?> response = client.send(new HttpRequest().setMethod(HttpMethod.GET).setUri(defaultUri))) {
=======
        try (Response<BinaryData> response
            = client.send(new HttpRequest().setMethod(HttpMethod.GET).setUri(defaultUri))) {
>>>>>>> 19fec922
            assertEquals(200, response.getStatusCode());
            assertEquals(1, connectionPool.connectionCount());
        }
    }

    /**
     * Tests that passing a {@code null} {@code connectionPool} to the builder will throw a
     * {@link NullPointerException}.
     */
    @Test
    public void nullConnectionPoolThrows() {
        assertThrows(NullPointerException.class, () -> new OkHttpHttpClientBuilder().connectionPool(null));
    }

    /**
     * Tests building a client with a given {@code dispatcher}.
     */
    @Test
    public void buildWithDispatcher() {
        String expectedThreadName = "testDispatcher";
        Dispatcher dispatcher
            = new Dispatcher(Executors.newFixedThreadPool(1, (Runnable r) -> new Thread(r, expectedThreadName)));
        HttpClient client = new OkHttpHttpClientBuilder().dispatcher(dispatcher).build();

        /*
         * Schedule a task that will run in one second to cancel all requests sent using the dispatcher. This should
         * result in the request we are about to send to be cancelled since the server will wait 5 seconds before
         * returning a response.
         */
        SharedExecutorService.getInstance().schedule(() -> {
            assertEquals(1, dispatcher.runningCallsCount());
            dispatcher.cancelAll();
        }, 1000, TimeUnit.MILLISECONDS);

        assertThrows(IOException.class,
            () -> client.send(new HttpRequest().setMethod(HttpMethod.GET).setUri(dispatcherUri)).close());
    }

    /**
     * Tests that passing a {@code null} {@code dispatcher} to the builder will throw a {@link NullPointerException}.
     */
    @Test
    public void nullDispatcherThrows() {
        assertThrows(NullPointerException.class, () -> new OkHttpHttpClientBuilder().dispatcher(null));
    }

    /**
     * Tests that building a client with a proxy will send the request through the proxy server.
     */
    @ParameterizedTest
    @MethodSource("buildWithProxySupplier")
    public void buildWithProxy(boolean shouldHaveProxy, Proxy.Type proxyType, ProxyOptions proxyOptions,
        String requestUri) {
        OkHttpClient validatorClient = okHttpClientWithProxyValidation(shouldHaveProxy, proxyType);
        HttpClient client = new OkHttpHttpClientBuilder(validatorClient).proxy(proxyOptions).build();

        assertThrows(RuntimeException.class,
            () -> client.send(new HttpRequest().setMethod(HttpMethod.GET).setUri(requestUri)).close(),
            TestEventListenerValidator.EXPECTED_EXCEPTION_MESSAGE);
    }

    private static Stream<Arguments> buildWithProxySupplier() {
        InetSocketAddress proxyAddress = new InetSocketAddress("localhost", 12345);

        ProxyOptions socks4Proxy = new ProxyOptions(ProxyOptions.Type.SOCKS4, proxyAddress);
        ProxyOptions socks5Proxy = new ProxyOptions(ProxyOptions.Type.SOCKS5, proxyAddress);
        ProxyOptions simpleHttpProxy = new ProxyOptions(ProxyOptions.Type.HTTP, proxyAddress);

        List<Arguments> arguments = new ArrayList<>();

        /*
         * Simple non-authenticated proxies without non-proxy hosts configured.
         */
        arguments.add(Arguments.of(true, Proxy.Type.SOCKS, socks4Proxy, defaultUri));
        arguments.add(Arguments.of(true, Proxy.Type.SOCKS, socks5Proxy, defaultUri));
        arguments.add(Arguments.of(true, Proxy.Type.HTTP, simpleHttpProxy, defaultUri));

        /*
         * HTTP proxy with authentication configured.
         */
        ProxyOptions authenticatedHttpProxy
            = new ProxyOptions(ProxyOptions.Type.HTTP, proxyAddress).setCredentials("1", "1");

        arguments.add(Arguments.of(true, Proxy.Type.HTTP, authenticatedHttpProxy, defaultUri));

        /*
         * Information for non-proxy hosts testing.
         */
        String rawNonProxyHosts = String.join("|", "localhost", "127.0.0.1", "*.microsoft.com", "*.linkedin.com");

        String[] requestUrisWithoutProxying = new String[] {
            "http://localhost",
            "http://127.0.0.1",
            "http://azure.microsoft.com",
            "http://careers.linkedin.com" };

        String[] requestUrisWithProxying
            = new String[] { "http://example.com", "http://portal.azure.com", "http://linkedin.com", "http://8.8.8.8" };

        /*
         * HTTP proxies with non-proxy hosts configured.
         */
        Supplier<ProxyOptions> nonProxyHostsSupplier
            = () -> new ProxyOptions(ProxyOptions.Type.HTTP, proxyAddress).setNonProxyHosts(rawNonProxyHosts);

        for (String requestUri : requestUrisWithoutProxying) {
            arguments.add(Arguments.of(false, Proxy.Type.HTTP, nonProxyHostsSupplier.get(), requestUri));
        }

        for (String requestUri : requestUrisWithProxying) {
            arguments.add(Arguments.of(true, Proxy.Type.HTTP, nonProxyHostsSupplier.get(), requestUri));
        }

        /*
         * HTTP proxies with authentication and non-proxy hosts configured.
         */
        Supplier<ProxyOptions> authenticatedNonProxyHostsSupplier
            = () -> nonProxyHostsSupplier.get().setCredentials("1", "1");

        for (String requestUri : requestUrisWithoutProxying) {
            arguments.add(Arguments.of(false, Proxy.Type.HTTP, authenticatedNonProxyHostsSupplier.get(), requestUri));
        }

        for (String requestUri : requestUrisWithProxying) {
            arguments.add(Arguments.of(true, Proxy.Type.HTTP, authenticatedNonProxyHostsSupplier.get(), requestUri));
        }

        return arguments.stream();
    }

    @ParameterizedTest
    @MethodSource("buildWithEnvConfigurationProxySupplier")
    public void buildWithEnvConfigurationProxy(boolean shouldHaveProxy, Configuration configuration,
        String requestUri) {
        OkHttpClient validatorClient = okHttpClientWithProxyValidation(shouldHaveProxy, Proxy.Type.HTTP);
        HttpClient client = new OkHttpHttpClientBuilder(validatorClient).configuration(configuration).build();

        assertThrows(Throwable.class,
            () -> client.send(new HttpRequest().setMethod(HttpMethod.GET).setUri(requestUri)).close(),
            TestEventListenerValidator.EXPECTED_EXCEPTION_MESSAGE);
    }

    @ParameterizedTest
    @MethodSource("buildWithExplicitConfigurationProxySupplier")
    public void buildWithExplicitConfigurationProxySupplier(boolean shouldHaveProxy, Configuration configuration,
        String requestUri) {
        OkHttpClient validatorClient = okHttpClientWithProxyValidation(shouldHaveProxy, Proxy.Type.HTTP);

        HttpClient client = new OkHttpHttpClientBuilder(validatorClient).configuration(configuration).build();

        assertThrows(Throwable.class,
            () -> client.send(new HttpRequest().setMethod(HttpMethod.GET).setUri(requestUri)).close(),
            TestEventListenerValidator.EXPECTED_EXCEPTION_MESSAGE);
    }

    private static Stream<Arguments> buildWithEnvConfigurationProxySupplier() {
        Supplier<TestConfigurationSource> baseJavaProxyConfigurationSupplier
            = () -> new TestConfigurationSource().put(JAVA_HTTP_PROXY_HOST, "localhost")
                .put(JAVA_HTTP_PROXY_PORT, "12345");
        List<Arguments> arguments = new ArrayList<>();

        /*
         * Simple non-authenticated HTTP proxies.
         */
        arguments.add(Arguments.of(true, Configuration.from(baseJavaProxyConfigurationSupplier.get()), defaultUri));

<<<<<<< HEAD
        Configuration simpleEnvProxy = new ConfigurationBuilder(EMPTY_SOURCE, EMPTY_SOURCE,
            new TestConfigurationSource().put(Configuration.HTTP_PROXY, "http://localhost:12345")
                .put(JAVA_SYSTEM_PROXY_PREREQUISITE, "true")).build();
=======
        Configuration simpleEnvProxy
            = Configuration.from(new TestConfigurationSource().put(Configuration.HTTP_PROXY, "http://localhost:12345")
                .put(JAVA_SYSTEM_PROXY_PREREQUISITE, "true"));
>>>>>>> 19fec922

        arguments.add(Arguments.of(true, simpleEnvProxy, defaultUri));

        /*
         * HTTP proxy with authentication configured.
         */
        Configuration javaProxyWithAuthentication = Configuration.from(EMPTY_SOURCE,
            baseJavaProxyConfigurationSupplier.get().put(JAVA_HTTP_PROXY_USER, "1").put(JAVA_HTTP_PROXY_PASSWORD, "1"),
            EMPTY_SOURCE);

        arguments.add(Arguments.of(true, javaProxyWithAuthentication, defaultUri));

<<<<<<< HEAD
        Configuration envProxyWithAuthentication = new ConfigurationBuilder(EMPTY_SOURCE, EMPTY_SOURCE,
            new TestConfigurationSource().put(Configuration.HTTP_PROXY, "http://1:1@localhost:12345")
                .put(JAVA_SYSTEM_PROXY_PREREQUISITE, "true")).build();
=======
        Configuration envProxyWithAuthentication = Configuration.from(EMPTY_SOURCE, EMPTY_SOURCE,
            new TestConfigurationSource().put(Configuration.HTTP_PROXY, "http://1:1@localhost:12345")
                .put(JAVA_SYSTEM_PROXY_PREREQUISITE, "true"));
>>>>>>> 19fec922

        arguments.add(Arguments.of(true, envProxyWithAuthentication, defaultUri));

        /*
         * Information for non-proxy hosts testing.
         */
        String rawJavaNonProxyHosts = String.join("|", "localhost", "127.0.0.1", "*.microsoft.com", "*.linkedin.com");
        String rawEnvNonProxyHosts = String.join(",", "localhost", "127.0.0.1", "*.microsoft.com", "*.linkedin.com");
        String[] requestUrisWithoutProxying = new String[] {
            "http://localhost",
            "http://127.0.0.1",
            "http://azure.microsoft.com",
            "http://careers.linkedin.com" };
        String[] requestUrisWithProxying
            = new String[] { "http://example.com", "http://portal.azure.com", "http://linkedin.com", "http://8.8.8.8" };

        /*
         * HTTP proxies with non-proxy hosts configured.
         */
        Supplier<TestConfigurationSource> javaNonProxyHostsSupplier
            = () -> baseJavaProxyConfigurationSupplier.get().put(JAVA_NON_PROXY_HOSTS, rawJavaNonProxyHosts);
        Supplier<TestConfigurationSource> envNonProxyHostsSupplier
            = () -> new TestConfigurationSource().put(Configuration.HTTP_PROXY, "http://localhost:12345")
                .put(Configuration.NO_PROXY, rawEnvNonProxyHosts)
                .put(JAVA_SYSTEM_PROXY_PREREQUISITE, "true");
        List<Supplier<TestConfigurationSource>> nonProxyHostsSuppliers
            = Arrays.asList(javaNonProxyHostsSupplier, envNonProxyHostsSupplier);

        for (Supplier<TestConfigurationSource> configurationSupplier : nonProxyHostsSuppliers) {
            for (String requestUri : requestUrisWithoutProxying) {
                arguments.add(Arguments.of(false,
                    Configuration.from(EMPTY_SOURCE, configurationSupplier.get(), EMPTY_SOURCE), requestUri));
            }

            for (String requestUri : requestUrisWithProxying) {
                arguments.add(Arguments.of(true,
                    Configuration.from(EMPTY_SOURCE, configurationSupplier.get(), EMPTY_SOURCE), requestUri));
            }
        }

        /*
         * HTTP proxies with authentication and non-proxy hosts configured.
         */
        Supplier<TestConfigurationSource> authenticatedJavaNonProxyHostsSupplier
            = () -> javaNonProxyHostsSupplier.get().put(JAVA_HTTP_PROXY_USER, "1").put(JAVA_HTTP_PROXY_PASSWORD, "1");
        Supplier<TestConfigurationSource> authenticatedEnvNonProxyHostsSupplier
            = () -> new TestConfigurationSource().put(Configuration.HTTP_PROXY, "http://1:1@localhost:12345")
                .put(Configuration.NO_PROXY, rawEnvNonProxyHosts)
                .put(JAVA_SYSTEM_PROXY_PREREQUISITE, "true");
        List<Supplier<TestConfigurationSource>> authenticatedNonProxyHostsSuppliers
            = Arrays.asList(authenticatedJavaNonProxyHostsSupplier, authenticatedEnvNonProxyHostsSupplier);

        for (Supplier<TestConfigurationSource> configurationSupplier : authenticatedNonProxyHostsSuppliers) {
            for (String requestUri : requestUrisWithoutProxying) {
                arguments.add(Arguments.of(false,
                    Configuration.from(EMPTY_SOURCE, configurationSupplier.get(), EMPTY_SOURCE), requestUri));
            }

            for (String requestUri : requestUrisWithProxying) {
                arguments.add(Arguments.of(true,
                    Configuration.from(EMPTY_SOURCE, configurationSupplier.get(), EMPTY_SOURCE), requestUri));
            }
        }

        return arguments.stream();
    }

    private static Stream<Arguments> buildWithExplicitConfigurationProxySupplier() {
        Supplier<TestConfigurationSource> baseHttpProxy
            = () -> new TestConfigurationSource().put("http.proxy.hostname", "localhost")
                .put("http.proxy.port", "12345");

        List<Arguments> arguments = new ArrayList<>();

        /*
         * Simple non-authenticated HTTP proxies.
         */
        arguments.add(Arguments.of(true, Configuration.from(baseHttpProxy.get()), defaultUri));

        /*
         * HTTP proxy with authentication configured.
         */
        Configuration httpProxyWithAuthentication
            = Configuration.from(baseHttpProxy.get().put("http.proxy.username", "1").put("http.proxy.password", "1"));

        arguments.add(Arguments.of(true, httpProxyWithAuthentication, defaultUri));

        /*
         * Information for non-proxy hosts testing.
         */
        String rawJavaNonProxyHosts = String.join("|", "localhost", "127.0.0.1", "*.microsoft.com", "*.linkedin.com");
        String rawEnvNonProxyHosts = String.join(",", "localhost", "127.0.0.1", "*.microsoft.com", "*.linkedin.com");
        String[] requestUrisWithoutProxying = new String[] {
            "http://localhost",
            "http://127.0.0.1",
            "http://azure.microsoft.com",
            "http://careers.linkedin.com" };
        String[] requestUrisWithProxying
            = new String[] { "http://portal.azure.com", "http://linkedin.com", "http://8.8.8.8" };

        /*
         * HTTP proxies with non-proxy hosts configured.
         */
        Supplier<TestConfigurationSource> javaNonProxyHostsSupplier
            = () -> baseHttpProxy.get().put("http.proxy.non-proxy-hosts", rawJavaNonProxyHosts);
        for (String requestUri : requestUrisWithoutProxying) {
            arguments.add(Arguments.of(false, Configuration.from(javaNonProxyHostsSupplier.get()), requestUri));
        }

        for (String requestUri : requestUrisWithProxying) {
            arguments.add(Arguments.of(true, Configuration.from(javaNonProxyHostsSupplier.get()), requestUri));
        }

        /*
         * HTTP proxies with authentication and non-proxy hosts configured.
         */
        Supplier<TestConfigurationSource> authenticatedJavaNonProxyHostsSupplier
            = () -> javaNonProxyHostsSupplier.get().put("http.proxy.username", "1").put("http.proxy.password", "1");

        for (String requestUri : requestUrisWithoutProxying) {
            arguments
                .add(Arguments.of(false, Configuration.from(authenticatedJavaNonProxyHostsSupplier.get()), requestUri));
        }

        for (String requestUri : requestUrisWithProxying) {
            arguments
                .add(Arguments.of(true, Configuration.from(authenticatedJavaNonProxyHostsSupplier.get()), requestUri));
        }

        return arguments.stream();
    }

    private static OkHttpClient okHttpClientWithProxyValidation(boolean shouldHaveProxy, Proxy.Type proxyType) {
        return new OkHttpClient.Builder().eventListener(new TestEventListenerValidator(shouldHaveProxy, proxyType))
            // Use a custom Dispatcher and ExecutorService which overrides the uncaught exception handler.
            // This is done to prevent the tests using this from printing their error stack trace.
            // The reason this happens is the test throws an exception which goes uncaught in a thread, and this is an
            // expected exception, which results in the exception and its stack trace being logged, which is very
            // verbose.
            .dispatcher(new Dispatcher(Executors.newFixedThreadPool(2, r -> {
                Thread thread = new Thread(r);
                thread.setUncaughtExceptionHandler((t, e) -> {
                });

                return thread;
            })))
            .build();
    }

    private static final class TestEventListenerValidator extends EventListener {
        private static final String EXPECTED_EXCEPTION_MESSAGE
            = "This is a local test so we cannot connect to remote " + "hosts eagerly. This is exception is expected.";

        private static final RuntimeException EXPECTED_EXCEPTION = new RuntimeException(EXPECTED_EXCEPTION_MESSAGE);

        private final boolean shouldHaveProxy;
        private final Proxy.Type proxyType;

        private TestEventListenerValidator(boolean shouldHaveProxy, Proxy.Type proxyType) {
            this.shouldHaveProxy = shouldHaveProxy;
            this.proxyType = proxyType;
        }

        @Override
        public void connectStart(Call call, InetSocketAddress inetSocketAddress, Proxy proxy) {
            RuntimeException exception = EXPECTED_EXCEPTION;

            try {
                if (shouldHaveProxy) {
                    assertNotNull(proxy.address());
                    assertEquals(proxyType, proxy.type());
                } else {
                    assertEquals(Proxy.NO_PROXY, proxy);
                }
            } catch (Throwable throwable) {
                exception = new RuntimeException(throwable);
            }

            throw exception;
        }
    }
}<|MERGE_RESOLUTION|>--- conflicted
+++ resolved
@@ -13,10 +13,6 @@
 import io.clientcore.core.shared.TestConfigurationSource;
 import io.clientcore.core.utils.SharedExecutorService;
 import io.clientcore.core.utils.configuration.Configuration;
-<<<<<<< HEAD
-import io.clientcore.core.utils.configuration.ConfigurationBuilder;
-=======
->>>>>>> 19fec922
 import io.clientcore.core.utils.configuration.ConfigurationSource;
 import okhttp3.Call;
 import okhttp3.ConnectionPool;
@@ -133,11 +129,7 @@
             .build();
         HttpClient client = new OkHttpHttpClientBuilder(existingClient).build();
 
-<<<<<<< HEAD
-        try (Response<?> response
-=======
-        try (Response<BinaryData> response
->>>>>>> 19fec922
+        try (Response<BinaryData> response
             = client.send(new HttpRequest().setMethod(HttpMethod.GET).setUri(cookieValidatorUri))) {
             assertEquals(200, response.getStatusCode());
         }
@@ -161,11 +153,7 @@
             = chain -> chain.proceed(chain.request().newBuilder().addHeader("Cookie", "test=success").build());
         HttpClient client = new OkHttpHttpClientBuilder().addNetworkInterceptor(testInterceptor).build();
 
-<<<<<<< HEAD
-        try (Response<?> response
-=======
-        try (Response<BinaryData> response
->>>>>>> 19fec922
+        try (Response<BinaryData> response
             = client.send(new HttpRequest().setMethod(HttpMethod.GET).setUri(cookieValidatorUri))) {
             assertEquals(200, response.getStatusCode());
         }
@@ -193,11 +181,7 @@
             .networkInterceptors(Collections.singletonList(goodCookieSetter))
             .build();
 
-<<<<<<< HEAD
-        try (Response<?> response
-=======
-        try (Response<BinaryData> response
->>>>>>> 19fec922
+        try (Response<BinaryData> response
             = client.send(new HttpRequest().setMethod(HttpMethod.GET).setUri(cookieValidatorUri))) {
             assertEquals(200, response.getStatusCode());
         }
@@ -227,12 +211,8 @@
             .connectionTimeout(Duration.ofSeconds(3600))
             .build();
 
-<<<<<<< HEAD
-        try (Response<?> response = client.send(new HttpRequest().setMethod(HttpMethod.GET).setUri(defaultUri))) {
-=======
         try (Response<BinaryData> response
             = client.send(new HttpRequest().setMethod(HttpMethod.GET).setUri(defaultUri))) {
->>>>>>> 19fec922
             assertEquals(200, response.getStatusCode());
         }
     }
@@ -241,12 +221,8 @@
     public void buildWithFollowRedirectSetToTrue() throws IOException {
         HttpClient client = new OkHttpHttpClientBuilder().followRedirects(true).build();
 
-<<<<<<< HEAD
-        try (Response<?> response = client.send(new HttpRequest().setMethod(HttpMethod.GET).setUri(redirectUri))) {
-=======
         try (Response<BinaryData> response
             = client.send(new HttpRequest().setMethod(HttpMethod.GET).setUri(redirectUri))) {
->>>>>>> 19fec922
             assertEquals(200, response.getStatusCode());
         }
     }
@@ -255,12 +231,8 @@
     public void buildWithFollowRedirectSetToFalse() throws IOException {
         HttpClient client = new OkHttpHttpClientBuilder().followRedirects(false).build();
 
-<<<<<<< HEAD
-        try (Response<?> response = client.send(new HttpRequest().setMethod(HttpMethod.GET).setUri(redirectUri))) {
-=======
         try (Response<BinaryData> response
             = client.send(new HttpRequest().setMethod(HttpMethod.GET).setUri(redirectUri))) {
->>>>>>> 19fec922
             assertEquals(307, response.getStatusCode());
         }
     }
@@ -269,12 +241,8 @@
     public void buildWithFollowRedirectDefault() throws IOException {
         HttpClient client = new OkHttpHttpClientBuilder().build();
 
-<<<<<<< HEAD
-        try (Response<?> response = client.send(new HttpRequest().setMethod(HttpMethod.GET).setUri(redirectUri))) {
-=======
         try (Response<BinaryData> response
             = client.send(new HttpRequest().setMethod(HttpMethod.GET).setUri(redirectUri))) {
->>>>>>> 19fec922
             assertEquals(307, response.getStatusCode());
         }
     }
@@ -294,12 +262,8 @@
             .readTimeout(Duration.ofSeconds(3600))
             .build();
 
-<<<<<<< HEAD
-        try (Response<?> response = client.send(new HttpRequest().setMethod(HttpMethod.GET).setUri(defaultUri))) {
-=======
         try (Response<BinaryData> response
             = client.send(new HttpRequest().setMethod(HttpMethod.GET).setUri(defaultUri))) {
->>>>>>> 19fec922
             assertEquals(200, response.getStatusCode());
         }
     }
@@ -318,12 +282,8 @@
             .callTimeout(Duration.ofSeconds(3600))
             .build();
 
-<<<<<<< HEAD
-        try (Response<?> response = client.send(new HttpRequest().setMethod(HttpMethod.GET).setUri(defaultUri))) {
-=======
         try (Response<BinaryData> response
             = client.send(new HttpRequest().setMethod(HttpMethod.GET).setUri(defaultUri))) {
->>>>>>> 19fec922
             assertEquals(200, response.getStatusCode());
         }
     }
@@ -351,12 +311,8 @@
         };
         HttpClient client = new OkHttpHttpClientBuilder().addNetworkInterceptor(validatorInterceptor).build();
 
-<<<<<<< HEAD
-        try (Response<?> response = client.send(new HttpRequest().setMethod(HttpMethod.GET).setUri(defaultUri))) {
-=======
         try (Response<BinaryData> response
             = client.send(new HttpRequest().setMethod(HttpMethod.GET).setUri(defaultUri))) {
->>>>>>> 19fec922
             assertEquals(200, response.getStatusCode());
         }
     }
@@ -369,12 +325,8 @@
         ConnectionPool connectionPool = new ConnectionPool();
         HttpClient client = new OkHttpHttpClientBuilder().connectionPool(connectionPool).build();
 
-<<<<<<< HEAD
-        try (Response<?> response = client.send(new HttpRequest().setMethod(HttpMethod.GET).setUri(defaultUri))) {
-=======
         try (Response<BinaryData> response
             = client.send(new HttpRequest().setMethod(HttpMethod.GET).setUri(defaultUri))) {
->>>>>>> 19fec922
             assertEquals(200, response.getStatusCode());
             assertEquals(1, connectionPool.connectionCount());
         }
@@ -541,15 +493,9 @@
          */
         arguments.add(Arguments.of(true, Configuration.from(baseJavaProxyConfigurationSupplier.get()), defaultUri));
 
-<<<<<<< HEAD
-        Configuration simpleEnvProxy = new ConfigurationBuilder(EMPTY_SOURCE, EMPTY_SOURCE,
-            new TestConfigurationSource().put(Configuration.HTTP_PROXY, "http://localhost:12345")
-                .put(JAVA_SYSTEM_PROXY_PREREQUISITE, "true")).build();
-=======
         Configuration simpleEnvProxy
             = Configuration.from(new TestConfigurationSource().put(Configuration.HTTP_PROXY, "http://localhost:12345")
                 .put(JAVA_SYSTEM_PROXY_PREREQUISITE, "true"));
->>>>>>> 19fec922
 
         arguments.add(Arguments.of(true, simpleEnvProxy, defaultUri));
 
@@ -562,15 +508,9 @@
 
         arguments.add(Arguments.of(true, javaProxyWithAuthentication, defaultUri));
 
-<<<<<<< HEAD
-        Configuration envProxyWithAuthentication = new ConfigurationBuilder(EMPTY_SOURCE, EMPTY_SOURCE,
-            new TestConfigurationSource().put(Configuration.HTTP_PROXY, "http://1:1@localhost:12345")
-                .put(JAVA_SYSTEM_PROXY_PREREQUISITE, "true")).build();
-=======
         Configuration envProxyWithAuthentication = Configuration.from(EMPTY_SOURCE, EMPTY_SOURCE,
             new TestConfigurationSource().put(Configuration.HTTP_PROXY, "http://1:1@localhost:12345")
                 .put(JAVA_SYSTEM_PROXY_PREREQUISITE, "true"));
->>>>>>> 19fec922
 
         arguments.add(Arguments.of(true, envProxyWithAuthentication, defaultUri));
 
